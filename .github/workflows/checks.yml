--- conflicted
+++ resolved
@@ -27,11 +27,7 @@
     - name: flake8
       run: flake8 .
     - name: isort
-<<<<<<< HEAD
-      run: isort . --check --diff --skip=tutorial
-=======
       run: isort . --check --diff
->>>>>>> af7f1576
     - name: mypy
       run: mypy .
     - name: blackdoc
