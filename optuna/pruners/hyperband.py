import math
from typing import List
from typing import Optional
import warnings

import optuna
from optuna._experimental import experimental
from optuna import logging
from optuna.pruners.base import BasePruner
from optuna.pruners.successive_halving import SuccessiveHalvingPruner
from optuna.trial import FrozenTrial

_logger = logging.get_logger(__name__)


@experimental("1.1.0")
class HyperbandPruner(BasePruner):
    """Pruner using Hyperband.

    As SuccessiveHalving (SHA) requires the number of configurations
    :math:`n` as its hyperparameter.  For a given finite budget :math:`B`,
    all the configurations have the resources of :math:`B \\over n` on average.
    As you can see, there will be a trade-off of :math:`B` and :math:`B \\over n`.
    `Hyperband <http://www.jmlr.org/papers/volume18/16-558/16-558.pdf>`_ attacks this trade-off
    by trying different :math:`n` values for a fixed budget.

    .. note::
        * In the Hyperband paper, the counterpart of :class:`~optuna.samplers.RandomSampler`
          is used.
        * Optuna uses :class:`~optuna.samplers.TPESampler` by default.
        * `The benchmark result
          <https://github.com/optuna/optuna/pull/828#issuecomment-575457360>`_
          shows that :class:`optuna.pruners.HyperbandPruner` supports both samplers.

    .. note::
        If you use ``HyperbandPruner`` with :class:`~optuna.samplers.TPESampler`,
        it's recommended to consider to set larger ``n_trials`` or ``timeout`` to make full use of
        the characteristics of :class:`~optuna.samplers.TPESampler`
        because :class:`~optuna.samplers.TPESampler` uses some (by default, :math:`10`)
        :class:`~optuna.trial.Trial`\\ s for its startup.

        As Hyperband runs multiple :class:`~optuna.pruners.SuccessiveHalvingPruner` and collect
        trials based on the current :class:`~optuna.trial.Trial`\\ 's bracket ID, each bracket
        needs to observe more than :math:`10` :class:`~optuna.trial.Trial`\\ s
        for :class:`~optuna.samplers.TPESampler` to adapt its search space.

        Thus, for example, if ``HyperbandPruner`` has :math:`4` pruners in it,
        at least :math:`4 \\times 10` trials are consumed for startup.

    .. note::
        Hyperband has several :class:`~optuna.pruners.SuccessiveHalvingPruner`. Each
        :class:`~optuna.pruners.SuccessiveHalvingPruner` is referred as "bracket" in the original
        paper. The number of brackets is an important factor to control the early stopping behavior
        of Hyperband and is automatically determined by ``max_resource`` and ``reduction_factor``
        as `The number of brackets = floor(log(max_resource) / log(reduction_factor)) + 1`. Please
        set ``reduction_factor`` so that the number of brackets is not too large　(about 4 ~ 6 in
        most use cases).　Please see Section 3.6 of the `original paper
        <http://www.jmlr.org/papers/volume18/16-558/16-558.pdf>`_ for the detail.

    Args:
        min_resource:
            A parameter for specifying the minimum resource allocated to a trial noted as :math:`r`
            in the paper.
            See the details for :class:`~optuna.pruners.SuccessiveHalvingPruner`.
        max_resource:
            A parameter for specifying the maximum resource allocated to a trial noted as :math:`R`
            in the paper. This value represents and should match the maximum iteration steps (e.g.,
            the number of epochs for neural networks).
        reduction_factor:
            A parameter for specifying reduction factor of promotable trials noted as
            :math:`\\eta` in the paper. See the details for
            :class:`~optuna.pruners.SuccessiveHalvingPruner`.
        n_brackets:

            .. deprecated:: 1.4.0
                This argument will be removed from :class:~optuna.pruners.HyperbandPruner. The
                number of brackets are automatically determined based on ``max_resource`` and
                ``reduction_factor``.

            The number of :class:`~optuna.pruners.SuccessiveHalvingPruner`\\ s (brackets).
            Defaults to :math:`4`.
        min_early_stopping_rate_low:
            A parameter for specifying the minimum early-stopping rate.
            This parameter is related to a parameter that is referred to as :math:`r` and used in
            `Asynchronous SuccessiveHalving paper <http://arxiv.org/abs/1810.05934>`_.
            The minimum early stopping rate for :math:`i` th bracket is :math:`i + s`.
    """

    def __init__(
        self,
        min_resource: int = 3,
        max_resource: int = 80,
        reduction_factor: int = 3,
        n_brackets: Optional[int] = None,
        min_early_stopping_rate_low: int = 0,
    ) -> None:

        self._pruners = []  # type: List[SuccessiveHalvingPruner]
        self._reduction_factor = reduction_factor
        self._resource_budget = 0

        if n_brackets is None:
<<<<<<< HEAD
            # In the original paper <http://www.jmlr.org/papers/volume18/16-558/16-558.pdf>, the
            # inputs of Hyperband are ``R``: max resource amd ``\eta``: reduction factor. The
            # number of brackets (this is referred as ``s_{max} + 1`` in the paper) is calculated
=======
            # In the original paper http://www.jmlr.org/papers/volume18/16-558/16-558.pdf, the
            # inputs of Hyperband are `R`: max resource and `\eta`: reduction factor. The
            # number of brackets (this is referred as `s_{max} + 1` in the paper) is calculated
>>>>>>> 552353d2
            # by s_{max} + 1 = \floor{\log_{\eta} (R)} + 1 in Algorithm 1 of the original paper.
            self._n_brackets = (
                math.floor(math.log2(max_resource) / math.log2(reduction_factor)) + 1
            )
        else:
            message = (
                "The argument of `n_brackets` is deprecated. "
                "The number of brackets is automatically determined by `max_resource` and "
                "`reduction_factor` as "
                "`n_brackets = floor(log(max_resource) / log(reduction_factor)) + 1`. "
                "Please specify `reduction_factor` appropriately."
            )
            warnings.warn(message, DeprecationWarning)
            _logger.warning(message)
            self._n_brackets = n_brackets

        self._bracket_resource_budgets = []  # type: List[int]

        _logger.debug("Hyperband has {} brackets".format(self._n_brackets))

        for i in range(self._n_brackets):
            bracket_resource_budget = self._calc_trial_allocation_budget(i)
            self._resource_budget += bracket_resource_budget
            self._bracket_resource_budgets.append(bracket_resource_budget)

            # N.B. (crcrpar): `min_early_stopping_rate` has the information of `bracket_index`.
            min_early_stopping_rate = min_early_stopping_rate_low + i

            _logger.debug(
                "{}th bracket has minimum early stopping rate of {}".format(
                    i, min_early_stopping_rate
                )
            )

            pruner = SuccessiveHalvingPruner(
                min_resource=min_resource,
                reduction_factor=reduction_factor,
                min_early_stopping_rate=min_early_stopping_rate,
            )
            self._pruners.append(pruner)

    def prune(self, study: "optuna.study.Study", trial: FrozenTrial) -> bool:
        i = self._get_bracket_id(study, trial)
        _logger.debug("{}th bracket is selected".format(i))
        bracket_study = self._create_bracket_study(study, i)
        return self._pruners[i].prune(bracket_study, trial)

    def _calc_trial_allocation_budget(self, pruner_index: int) -> int:
        """Computes the trial allocated budget for a bracket of ``pruner_index``.

        In the `original paper <http://www.jmlr.org/papers/volume18/16-558/16-558.pdf>`, the
        number of trials per one bracket is referred as ``n`` as calculated in Algorithm 1.
        """

        s = self._n_brackets - 1 - pruner_index
        return self._n_brackets * (self._reduction_factor ** s) / (s + 1)

    def _get_bracket_id(self, study: "optuna.study.Study", trial: FrozenTrial) -> int:
        """Computes the index of bracket for a trial of ``trial_number``.

        The index of a bracket is noted as :math:`s` in
        `Hyperband paper <http://www.jmlr.org/papers/volume18/16-558/16-558.pdf>`_.
        """

        n = hash("{}_{}".format(study.study_name, trial.number)) % self._resource_budget
        for i in range(self._n_brackets):
            n -= self._bracket_resource_budgets[i]
            if n < 0:
                return i

        assert False, "This line should be unreachable."

    def _create_bracket_study(
        self, study: "optuna.study.Study", bracket_index: int
    ) -> "optuna.study.Study":
        # This class is assumed to be passed to
        # `SuccessiveHalvingPruner.prune` in which `get_trials`,
        # `direction`, and `storage` are used.
        # But for safety, prohibit the other attributes explicitly.
        class _BracketStudy(optuna.study.Study):

            _VALID_ATTRS = (
                "get_trials",
                "direction",
                "_storage",
                "_study_id",
                "pruner",
                "study_name",
                "_bracket_id",
                "sampler",
            )

            def __init__(self, study: "optuna.study.Study", bracket_id: int) -> None:
                super().__init__(
                    study_name=study.study_name,
                    storage=study._storage,
                    sampler=study.sampler,
                    pruner=study.pruner,
                )
                self._bracket_id = bracket_id

            def get_trials(self, deepcopy: bool = True) -> List[FrozenTrial]:
                trials = super().get_trials(deepcopy=deepcopy)
                pruner = self.pruner
                assert isinstance(pruner, HyperbandPruner)
                return [t for t in trials if pruner._get_bracket_id(self, t) == self._bracket_id]

            def __getattribute__(self, attr_name):  # type: ignore
                if attr_name not in _BracketStudy._VALID_ATTRS:
                    raise AttributeError(
                        "_BracketStudy does not have attribute of '{}'".format(attr_name)
                    )
                else:
                    return object.__getattribute__(self, attr_name)

        return _BracketStudy(study, bracket_index)<|MERGE_RESOLUTION|>--- conflicted
+++ resolved
@@ -100,15 +100,9 @@
         self._resource_budget = 0
 
         if n_brackets is None:
-<<<<<<< HEAD
-            # In the original paper <http://www.jmlr.org/papers/volume18/16-558/16-558.pdf>, the
-            # inputs of Hyperband are ``R``: max resource amd ``\eta``: reduction factor. The
-            # number of brackets (this is referred as ``s_{max} + 1`` in the paper) is calculated
-=======
             # In the original paper http://www.jmlr.org/papers/volume18/16-558/16-558.pdf, the
             # inputs of Hyperband are `R`: max resource and `\eta`: reduction factor. The
             # number of brackets (this is referred as `s_{max} + 1` in the paper) is calculated
->>>>>>> 552353d2
             # by s_{max} + 1 = \floor{\log_{\eta} (R)} + 1 in Algorithm 1 of the original paper.
             self._n_brackets = (
                 math.floor(math.log2(max_resource) / math.log2(reduction_factor)) + 1
