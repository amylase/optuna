--- conflicted
+++ resolved
@@ -1,6 +1,3 @@
-<<<<<<< HEAD
+from optuna.visualization.matplotlib._edf import plot_edf  # NOQA
 from optuna.visualization.matplotlib._slice import plot_slice  # NOQA
-=======
-from optuna.visualization.matplotlib._edf import plot_edf  # NOQA
->>>>>>> 9fc26c22
 from optuna.visualization.matplotlib._utils import is_available  # NOQA