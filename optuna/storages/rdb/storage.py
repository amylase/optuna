--- conflicted
+++ resolved
@@ -338,13 +338,7 @@
 
         return system_attrs
 
-<<<<<<< HEAD
-    def get_all_study_summaries(self) -> List[structs.StudySummary]:
-=======
-    # TODO(sano): Optimize this method to reduce the number of queries.
-    def get_all_study_summaries(self):
-        # type: () -> List[StudySummary]
->>>>>>> 55ece1b3
+    def get_all_study_summaries(self) -> List[StudySummary]:
 
         session = self.scoped_session()
 
@@ -422,15 +416,9 @@
                 models.StudySystemAttributeModel.study_id == study.study_id
             )
             study_summaries.append(
-<<<<<<< HEAD
-                structs.StudySummary(
+                StudySummary(
                     study_name=study.study_name,
                     direction=study.direction,
-=======
-                StudySummary(
-                    study_name=study_model.study_name,
-                    direction=self.get_study_direction(study_model.study_id),
->>>>>>> 55ece1b3
                     best_trial=best_trial,
                     user_attrs={i.key: json.loads(i.value_json) for i in user_attrs},
                     system_attrs={i.key: json.loads(i.value_json) for i in system_attrs},
