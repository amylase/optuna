import copy
import threading
from typing import Any
from typing import Callable
from typing import Dict
from typing import List
from typing import Optional
from typing import Tuple
from typing import Type
from typing import Union

from optuna import exceptions
from optuna import logging
from optuna import pruners
from optuna import samplers
from optuna import storages
from optuna import trial as trial_module
from optuna._dataframe import _trials_dataframe
from optuna._dataframe import pd
from optuna._experimental import experimental
<<<<<<< HEAD
from optuna._imports import try_import
from optuna._optimize import _optimize
=======
>>>>>>> e458861e
from optuna._study_direction import StudyDirection
from optuna._study_summary import StudySummary  # NOQA
from optuna.trial import create_trial
from optuna.trial import FrozenTrial
from optuna.trial import TrialState


ObjectiveFuncType = Callable[[trial_module.Trial], float]


_logger = logging.get_logger(__name__)


class BaseStudy(object):
    def __init__(self, study_id: int, storage: storages.BaseStorage) -> None:

        self._study_id = study_id
        self._storage = storage

    @property
    def best_params(self) -> Dict[str, Any]:
        """Return parameters of the best trial in the study.

        Returns:
            A dictionary containing parameters of the best trial.
        """

        return self.best_trial.params

    @property
    def best_value(self) -> float:
        """Return the best objective value in the study.

        Returns:
            A float representing the best objective value.
        """

        best_value = self.best_trial.value
        assert best_value is not None

        return best_value

    @property
    def best_trial(self) -> FrozenTrial:
        """Return the best trial in the study.

        Returns:
            A :class:`~optuna.FrozenTrial` object of the best trial.
        """

        return copy.deepcopy(self._storage.get_best_trial(self._study_id))

    @property
    def direction(self) -> StudyDirection:
        """Return the direction of the study.

        Returns:
            A :class:`~optuna.study.StudyDirection` object.
        """

        return self._storage.get_study_direction(self._study_id)

    @property
    def trials(self) -> List[FrozenTrial]:
        """Return all trials in the study.

        The returned trials are ordered by trial number.

        This is a short form of ``self.get_trials(deepcopy=True)``.

        Returns:
            A list of :class:`~optuna.FrozenTrial` objects.
        """

        return self.get_trials()

    def get_trials(self, deepcopy: bool = True) -> List[FrozenTrial]:
        """Return all trials in the study.

        The returned trials are ordered by trial number.

        For library users, it's recommended to use more handy
        :attr:`~optuna.study.Study.trials` property to get the trials instead.

        Example:
            .. testcode::

                import optuna


                def objective(trial):
                    x = trial.suggest_uniform("x", -1, 1)
                    return x ** 2


                study = optuna.create_study()
                study.optimize(objective, n_trials=3)

                trials = study.get_trials()
                assert len(trials) == 3
        Args:
            deepcopy:
                Flag to control whether to apply ``copy.deepcopy()`` to the trials.
                Note that if you set the flag to :obj:`False`, you shouldn't mutate
                any fields of the returned trial. Otherwise the internal state of
                the study may corrupt and unexpected behavior may happen.

        Returns:
            A list of :class:`~optuna.FrozenTrial` objects.
        """

        self._storage.read_trials_from_remote_storage(self._study_id)
        return self._storage.get_all_trials(self._study_id, deepcopy=deepcopy)


class Study(BaseStudy):
    """A study corresponds to an optimization task, i.e., a set of trials.

    This object provides interfaces to run a new :class:`~optuna.trial.Trial`, access trials'
    history, set/get user-defined attributes of the study itself.

    Note that the direct use of this constructor is not recommended.
    To create and load a study, please refer to the documentation of
    :func:`~optuna.study.create_study` and :func:`~optuna.study.load_study` respectively.

    """

    def __init__(
        self,
        study_name: str,
        storage: Union[str, storages.BaseStorage],
        sampler: Optional["samplers.BaseSampler"] = None,
        pruner: Optional[pruners.BasePruner] = None,
    ) -> None:

        self.study_name = study_name
        storage = storages.get_storage(storage)
        study_id = storage.get_study_id_from_name(study_name)
        super(Study, self).__init__(study_id, storage)

        self.sampler = sampler or samplers.TPESampler()
        self.pruner = pruner or pruners.MedianPruner()

        self._optimize_lock = threading.Lock()
        self._stop_flag = False

    def __getstate__(self) -> Dict[Any, Any]:

        state = self.__dict__.copy()
        del state["_optimize_lock"]
        return state

    def __setstate__(self, state: Dict[Any, Any]) -> None:

        self.__dict__.update(state)
        self._optimize_lock = threading.Lock()

    @property
    def user_attrs(self) -> Dict[str, Any]:
        """Return user attributes.

        .. seealso::

            See :func:`~optuna.study.Study.set_user_attr` for related method.

        Example:

            .. testcode::

                import optuna


                def objective(trial):
                    x = trial.suggest_float("x", 0, 1)
                    y = trial.suggest_float("y", 0, 1)
                    return x ** 2 + y ** 2


                study = optuna.create_study()

                study.set_user_attr("objective function", "quadratic function")
                study.set_user_attr("dimensions", 2)
                study.set_user_attr("contributors", ["Akiba", "Sano"])

                assert study.user_attrs == {
                    "objective function": "quadratic function",
                    "dimensions": 2,
                    "contributors": ["Akiba", "Sano"],
                }

        Returns:
            A dictionary containing all user attributes.
        """

        return copy.deepcopy(self._storage.get_study_user_attrs(self._study_id))

    @property
    def system_attrs(self) -> Dict[str, Any]:
        """Return system attributes.

        Returns:
            A dictionary containing all system attributes.
        """

        return copy.deepcopy(self._storage.get_study_system_attrs(self._study_id))

    def optimize(
        self,
        func: ObjectiveFuncType,
        n_trials: Optional[int] = None,
        timeout: Optional[float] = None,
        n_jobs: int = 1,
        catch: Tuple[Type[Exception], ...] = (),
        callbacks: Optional[List[Callable[["Study", FrozenTrial], None]]] = None,
        gc_after_trial: bool = False,
        show_progress_bar: bool = False,
    ) -> None:
        """Optimize an objective function.

        Optimization is done by choosing a suitable set of hyperparameter values from a given
        range. Uses a sampler which implements the task of value suggestion based on a specified
        distribution. The sampler is specified in :func:`~optuna.study.create_study` and the
        default choice for the sampler is TPE.
        See also :class:`~optuna.samplers.TPESampler` for more details on 'TPE'.

        Example:

            .. testcode::

                import optuna


                def objective(trial):
                    x = trial.suggest_uniform("x", -1, 1)
                    return x ** 2


                study = optuna.create_study()
                study.optimize(objective, n_trials=3)

        Args:
            func:
                A callable that implements objective function.
            n_trials:
                The number of trials. If this argument is set to :obj:`None`, there is no
                limitation on the number of trials. If :obj:`timeout` is also set to :obj:`None`,
                the study continues to create trials until it receives a termination signal such
                as Ctrl+C or SIGTERM.
            timeout:
                Stop study after the given number of second(s). If this argument is set to
                :obj:`None`, the study is executed without time limitation. If :obj:`n_trials` is
                also set to :obj:`None`, the study continues to create trials until it receives a
                termination signal such as Ctrl+C or SIGTERM.
            n_jobs:
                The number of parallel jobs. If this argument is set to :obj:`-1`, the number is
                set to CPU count.
            catch:
                A study continues to run even when a trial raises one of the exceptions specified
                in this argument. Default is an empty tuple, i.e. the study will stop for any
                exception except for :class:`~optuna.exceptions.TrialPruned`.
            callbacks:
                List of callback functions that are invoked at the end of each trial. Each function
                must accept two parameters with the following types in this order:
                :class:`~optuna.study.Study` and :class:`~optuna.FrozenTrial`.
            gc_after_trial:
                Flag to determine whether to automatically run garbage collection after each trial.
                Set to :obj:`True` to run the garbage collection, :obj:`False` otherwise.
                When it runs, it runs a full collection by internally calling :func:`gc.collect`.
                If you see an increase in memory consumption over several trials, try setting this
                flag to :obj:`True`.

                .. seealso::

                    :ref:`out-of-memory-gc-collect`

            show_progress_bar:
                Flag to show progress bars or not. To disable progress bar, set this ``False``.
                Currently, progress bar is experimental feature and disabled
                when ``n_jobs`` :math:`\\ne 1`.

        Raises:
            RuntimeError:
                If nested invocation of this method occurs.
        """
        _optimize(
            study=self,
            func=func,
            n_trials=n_trials,
            timeout=timeout,
            n_jobs=n_jobs,
            catch=catch,
            callbacks=callbacks,
            gc_after_trial=gc_after_trial,
            show_progress_bar=show_progress_bar,
        )

    def set_user_attr(self, key: str, value: Any) -> None:
        """Set a user attribute to the study.

        .. seealso::

            See :attr:`~optuna.study.Study.user_attrs` for related attribute.

        Example:

            .. testcode::

                import optuna


                def objective(trial):
                    x = trial.suggest_float("x", 0, 1)
                    y = trial.suggest_float("y", 0, 1)
                    return x ** 2 + y ** 2


                study = optuna.create_study()

                study.set_user_attr("objective function", "quadratic function")
                study.set_user_attr("dimensions", 2)
                study.set_user_attr("contributors", ["Akiba", "Sano"])

                assert study.user_attrs == {
                    "objective function": "quadratic function",
                    "dimensions": 2,
                    "contributors": ["Akiba", "Sano"],
                }

        Args:
            key: A key string of the attribute.
            value: A value of the attribute. The value should be JSON serializable.

        """

        self._storage.set_study_user_attr(self._study_id, key, value)

    def set_system_attr(self, key: str, value: Any) -> None:
        """Set a system attribute to the study.

        Note that Optuna internally uses this method to save system messages. Please use
        :func:`~optuna.study.Study.set_user_attr` to set users' attributes.

        Args:
            key: A key string of the attribute.
            value: A value of the attribute. The value should be JSON serializable.

        """

        self._storage.set_study_system_attr(self._study_id, key, value)

    def trials_dataframe(
        self,
        attrs: Tuple[str, ...] = (
            "number",
            "value",
            "datetime_start",
            "datetime_complete",
            "duration",
            "params",
            "user_attrs",
            "system_attrs",
            "state",
        ),
        multi_index: bool = False,
    ) -> "pd.DataFrame":
        """Export trials as a pandas DataFrame_.

        The DataFrame_ provides various features to analyze studies. It is also useful to draw a
        histogram of objective values and to export trials as a CSV file.
        If there are no trials, an empty DataFrame_ is returned.

        Example:

            .. testcode::

                import optuna
                import pandas


                def objective(trial):
                    x = trial.suggest_uniform("x", -1, 1)
                    return x ** 2


                study = optuna.create_study()
                study.optimize(objective, n_trials=3)

                # Create a dataframe from the study.
                df = study.trials_dataframe()
                assert isinstance(df, pandas.DataFrame)
                assert df.shape[0] == 3  # n_trials.

        Args:
            attrs:
                Specifies field names of :class:`~optuna.FrozenTrial` to include them to a
                DataFrame of trials.
            multi_index:
                Specifies whether the returned DataFrame_ employs MultiIndex_ or not. Columns that
                are hierarchical by nature such as ``(params, x)`` will be flattened to
                ``params_x`` when set to :obj:`False`.

        Returns:
            A pandas DataFrame_ of trials in the :class:`~optuna.study.Study`.

        .. _DataFrame: http://pandas.pydata.org/pandas-docs/stable/generated/pandas.DataFrame.html
        .. _MultiIndex: https://pandas.pydata.org/pandas-docs/stable/advanced.html
        """
        return _trials_dataframe(self, attrs, multi_index)

    def stop(self) -> None:

        """Exit from the current optimization loop after the running trials finish.

        This method lets the running :meth:`~optuna.study.Study.optimize` method return
        immediately after all trials which the :meth:`~optuna.study.Study.optimize` method
        spawned finishes.
        This method does not affect any behaviors of parallel or successive study processes.

        Example:

            .. testcode::

                import optuna


                def objective(trial):
                    if trial.number == 4:
                        trial.study.stop()
                    x = trial.suggest_uniform("x", 0, 10)
                    return x ** 2


                study = optuna.create_study()
                study.optimize(objective, n_trials=10)
                assert len(study.trials) == 5

        Raises:
            RuntimeError:
                If this method is called outside an objective function or callback.
        """

        if self._optimize_lock.acquire(False):
            self._optimize_lock.release()
            raise RuntimeError(
                "`Study.stop` is supposed to be invoked inside an objective function or a "
                "callback."
            )

        self._stop_flag = True

    @experimental("1.2.0")
    def enqueue_trial(self, params: Dict[str, Any]) -> None:
        """Enqueue a trial with given parameter values.

        You can fix the next sampling parameters which will be evaluated in your
        objective function.

        Example:

            .. testcode::

                import optuna


                def objective(trial):
                    x = trial.suggest_uniform("x", 0, 10)
                    return x ** 2


                study = optuna.create_study()
                study.enqueue_trial({"x": 5})
                study.enqueue_trial({"x": 0})
                study.optimize(objective, n_trials=2)

                assert study.trials[0].params == {"x": 5}
                assert study.trials[1].params == {"x": 0}

        Args:
            params:
                Parameter values to pass your objective function.
        """

        self.add_trial(
            create_trial(state=TrialState.WAITING, system_attrs={"fixed_params": params})
        )

    @experimental("2.0.0")
    def add_trial(self, trial: FrozenTrial) -> None:
        """Add trial to study.

        The trial is validated before being added.

        Example:

            .. testcode::

                import optuna
                from optuna.distributions import UniformDistribution


                def objective(trial):
                    x = trial.suggest_uniform("x", 0, 10)
                    return x ** 2


                study = optuna.create_study()
                assert len(study.trials) == 0

                trial = optuna.trial.create_trial(
                    params={"x": 2.0},
                    distributions={"x": UniformDistribution(0, 10)},
                    value=4.0,
                )

                study.add_trial(trial)
                assert len(study.trials) == 1

                study.optimize(objective, n_trials=3)
                assert len(study.trials) == 4

                other_study = optuna.create_study()

                for trial in study.trials:
                    other_study.add_trial(trial)
                assert len(other_study.trials) == len(study.trials)

                other_study.optimize(objective, n_trials=2)
                assert len(other_study.trials) == len(study.trials) + 2

        .. seealso::

            This method should in general be used to add already evaluated trials
            (``trial.state.is_finished() == True``). To queue trials for evaluation,
            please refer to :func:`~optuna.study.Study.enqueue_trial`.

        .. seealso::

            See :func:`~optuna.trial.create_trial` for how to create trials.

        Args:
            trial: Trial to add.

        Raises:
            :exc:`ValueError`:
                If trial is an invalid state.

        """

        trial._validate()

        self._storage.create_new_trial(self._study_id, template_trial=trial)

    def _pop_waiting_trial_id(self) -> Optional[int]:

        # TODO(c-bata): Reduce database query counts for extracting waiting trials.
        for trial in self._storage.get_all_trials(self._study_id, deepcopy=False):
            if trial.state != TrialState.WAITING:
                continue

            if not self._storage.set_trial_state(trial._trial_id, TrialState.RUNNING):
                continue

            _logger.debug("Trial {} popped from the trial queue.".format(trial.number))
            return trial._trial_id

        return None

    def _ask(self) -> trial_module.Trial:
        # Sync storage once at the beginning of the objective evaluation.
        self._storage.read_trials_from_remote_storage(self._study_id)

        trial_id = self._pop_waiting_trial_id()
        if trial_id is None:
            trial_id = self._storage.create_new_trial(self._study_id)
        return trial_module.Trial(self, trial_id)

    def _tell(self, trial: trial_module.Trial, state: TrialState, value: Optional[float]) -> None:
        if state == TrialState.COMPLETE:
            assert value is not None
        if value is not None:
            self._storage.set_trial_value(trial._trial_id, value)
        self._storage.set_trial_state(trial._trial_id, state)

    def _log_completed_trial(self, trial: trial_module.Trial, value: float) -> None:
        # This method is overwritten by `MultiObjectiveStudy` using `types.MethodType` so one must
        # be careful modifying this method, e.g. making this a free function.

        if not _logger.isEnabledFor(logging.INFO):
            return

        _logger.info(
            "Trial {} finished with value: {} and parameters: {}. "
            "Best is trial {} with value: {}.".format(
                trial.number, value, trial.params, self.best_trial.number, self.best_value
            )
        )


def create_study(
    storage: Optional[Union[str, storages.BaseStorage]] = None,
    sampler: Optional["samplers.BaseSampler"] = None,
    pruner: Optional[pruners.BasePruner] = None,
    study_name: Optional[str] = None,
    direction: str = "minimize",
    load_if_exists: bool = False,
) -> Study:
    """Create a new :class:`~optuna.study.Study`.

    Example:

        .. testcode::

            import optuna


            def objective(trial):
                x = trial.suggest_uniform("x", 0, 10)
                return x ** 2


            study = optuna.create_study()
            study.optimize(objective, n_trials=3)

    Args:
        storage:
            Database URL. If this argument is set to None, in-memory storage is used, and the
            :class:`~optuna.study.Study` will not be persistent.

            .. note::
                When a database URL is passed, Optuna internally uses `SQLAlchemy`_ to handle
                the database. Please refer to `SQLAlchemy's document`_ for further details.
                If you want to specify non-default options to `SQLAlchemy Engine`_, you can
                instantiate :class:`~optuna.storages.RDBStorage` with your desired options and
                pass it to the ``storage`` argument instead of a URL.

             .. _SQLAlchemy: https://www.sqlalchemy.org/
             .. _SQLAlchemy's document:
                 https://docs.sqlalchemy.org/en/latest/core/engines.html#database-urls
             .. _SQLAlchemy Engine: https://docs.sqlalchemy.org/en/latest/core/engines.html

        sampler:
            A sampler object that implements background algorithm for value suggestion.
            If :obj:`None` is specified, :class:`~optuna.samplers.TPESampler` is used
            as the default. See also :class:`~optuna.samplers`.
        pruner:
            A pruner object that decides early stopping of unpromising trials. If :obj:`None`
            is specified, :class:`~optuna.pruners.MedianPruner` is used as the default. See
            also :class:`~optuna.pruners`.
        study_name:
            Study's name. If this argument is set to None, a unique name is generated
            automatically.
        direction:
            Direction of optimization. Set ``minimize`` for minimization and ``maximize`` for
            maximization.
        load_if_exists:
            Flag to control the behavior to handle a conflict of study names.
            In the case where a study named ``study_name`` already exists in the ``storage``,
            a :class:`~optuna.exceptions.DuplicatedStudyError` is raised if ``load_if_exists`` is
            set to :obj:`False`.
            Otherwise, the creation of the study is skipped, and the existing one is returned.

    Returns:
        A :class:`~optuna.study.Study` object.

    See also:
        :func:`optuna.create_study` is an alias of :func:`optuna.study.create_study`.

    """

    storage = storages.get_storage(storage)
    try:
        study_id = storage.create_new_study(study_name)
    except exceptions.DuplicatedStudyError:
        if load_if_exists:
            assert study_name is not None

            _logger.info(
                "Using an existing study with name '{}' instead of "
                "creating a new one.".format(study_name)
            )
            study_id = storage.get_study_id_from_name(study_name)
        else:
            raise

    study_name = storage.get_study_name_from_id(study_id)
    study = Study(study_name=study_name, storage=storage, sampler=sampler, pruner=pruner)

    if direction == "minimize":
        _direction = StudyDirection.MINIMIZE
    elif direction == "maximize":
        _direction = StudyDirection.MAXIMIZE
    else:
        raise ValueError("Please set either 'minimize' or 'maximize' to direction.")

    study._storage.set_study_direction(study_id, _direction)

    return study


def load_study(
    study_name: str,
    storage: Union[str, storages.BaseStorage],
    sampler: Optional["samplers.BaseSampler"] = None,
    pruner: Optional[pruners.BasePruner] = None,
) -> Study:
    """Load the existing :class:`~optuna.study.Study` that has the specified name.

    Example:

        .. testsetup::

            import os

            if os.path.exists("example.db"):
                raise RuntimeError("'example.db' already exists. Please remove it.")

        .. testcode::

            import optuna


            def objective(trial):
                x = trial.suggest_float("x", 0, 10)
                return x ** 2


            study = optuna.create_study(storage="sqlite:///example.db", study_name="my_study")
            study.optimize(objective, n_trials=3)

            loaded_study = optuna.load_study(study_name="my_study", storage="sqlite:///example.db")
            assert len(loaded_study.trials) == len(study.trials)

        .. testcleanup::

            os.remove("example.db")

    Args:
        study_name:
            Study's name. Each study has a unique name as an identifier.
        storage:
            Database URL such as ``sqlite:///example.db``. Please see also the documentation of
            :func:`~optuna.study.create_study` for further details.
        sampler:
            A sampler object that implements background algorithm for value suggestion.
            If :obj:`None` is specified, :class:`~optuna.samplers.TPESampler` is used
            as the default. See also :class:`~optuna.samplers`.
        pruner:
            A pruner object that decides early stopping of unpromising trials.
            If :obj:`None` is specified, :class:`~optuna.pruners.MedianPruner` is used
            as the default. See also :class:`~optuna.pruners`.

    See also:
        :func:`optuna.load_study` is an alias of :func:`optuna.study.load_study`.

    """

    return Study(study_name=study_name, storage=storage, sampler=sampler, pruner=pruner)


def delete_study(
    study_name: str,
    storage: Union[str, storages.BaseStorage],
) -> None:
    """Delete a :class:`~optuna.study.Study` object.

    Example:

        .. testsetup::

            import os

            if os.path.exists("example.db"):
                raise RuntimeError("'example.db' already exists. Please remove it.")

        .. testcode::

            import optuna


            def objective(trial):
                x = trial.suggest_float("x", -10, 10)
                return (x - 2) ** 2


            study = optuna.create_study(study_name="example-study", storage="sqlite:///example.db")
            study.optimize(objective, n_trials=3)

            optuna.delete_study(study_name="example-study", storage="sqlite:///example.db")

        .. testcleanup::

            os.remove("example.db")

    Args:
        study_name:
            Study's name.
        storage:
            Database URL such as ``sqlite:///example.db``. Please see also the documentation of
            :func:`~optuna.study.create_study` for further details.

    See also:
        :func:`optuna.delete_study` is an alias of :func:`optuna.study.delete_study`.

    """

    storage = storages.get_storage(storage)
    study_id = storage.get_study_id_from_name(study_name)
    storage.delete_study(study_id)


def get_all_study_summaries(storage: Union[str, storages.BaseStorage]) -> List[StudySummary]:
    """Get all history of studies stored in a specified storage.

    Example:

        .. testsetup::

            import os

            if os.path.exists("example.db"):
                raise RuntimeError("'example.db' already exists. Please remove it.")

        .. testcode::

            import optuna


            def objective(trial):
                x = trial.suggest_float("x", -10, 10)
                return (x - 2) ** 2


            study = optuna.create_study(study_name="example-study", storage="sqlite:///example.db")
            study.optimize(objective, n_trials=3)

            study_summaries = optuna.study.get_all_study_summaries(storage="sqlite:///example.db")
            assert len(study_summaries) == 1

            study_summary = study_summaries[0]
            assert study_summary.study_name == "example-study"

        .. testcleanup::

            os.remove("example.db")

    Args:
        storage:
            Database URL such as ``sqlite:///example.db``. Please see also the documentation of
            :func:`~optuna.study.create_study` for further details.

    Returns:
        List of study history summarized as :class:`~optuna.study.StudySummary` objects.

    See also:
        :func:`optuna.get_all_study_summaries` is an alias of
        :func:`optuna.study.get_all_study_summaries`.

    """

    storage = storages.get_storage(storage)
    return storage.get_all_study_summaries()<|MERGE_RESOLUTION|>--- conflicted
+++ resolved
@@ -18,11 +18,7 @@
 from optuna._dataframe import _trials_dataframe
 from optuna._dataframe import pd
 from optuna._experimental import experimental
-<<<<<<< HEAD
-from optuna._imports import try_import
 from optuna._optimize import _optimize
-=======
->>>>>>> e458861e
 from optuna._study_direction import StudyDirection
 from optuna._study_summary import StudySummary  # NOQA
 from optuna.trial import create_trial
