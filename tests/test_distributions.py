import copy
import json
from typing import Any
from typing import Dict
from typing import Optional
import warnings

import pytest

from optuna import distributions


EXAMPLE_DISTRIBUTIONS: Dict[str, Any] = {
    "i": distributions.IntDistribution(low=1, high=9, log=False),
    # i2 and i3 are identical to i, and tested for cases when `log` and `step` are omitted in json.
    "i2": distributions.IntDistribution(low=1, high=9, log=False),
    "i3": distributions.IntDistribution(low=1, high=9, log=False),
    "il": distributions.IntDistribution(low=2, high=12, log=True),
    "il2": distributions.IntDistribution(low=2, high=12, log=True),
    "id": distributions.IntDistribution(low=1, high=9, log=False, step=2),
    "id2": distributions.IntDistribution(low=1, high=9, log=False, step=2),
    "f": distributions.FloatDistribution(low=1.0, high=2.0, log=False),
    "fl": distributions.FloatDistribution(low=0.001, high=100.0, log=True),
    "fd": distributions.FloatDistribution(low=1.0, high=9.0, log=False, step=2.0),
<<<<<<< HEAD
    "iu": distributions.IntUniformDistribution(low=1, high=9),
    "iuq": distributions.IntUniformDistribution(low=1, high=9, step=2),
=======
>>>>>>> dee665df
    "c1": distributions.CategoricalDistribution(choices=(2.71, -float("inf"))),
    "c2": distributions.CategoricalDistribution(choices=("Roppongi", "Azabu")),
    "c3": distributions.CategoricalDistribution(choices=["Roppongi", "Azabu"]),
}

EXAMPLE_JSONS = {
    "i": '{"name": "IntDistribution", "attributes": {"low": 1, "high": 9}}',
    "i2": '{"name": "IntDistribution", "attributes": {"low": 1, "high": 9, "log": false}}',
    "i3": '{"name": "IntDistribution", '
    '"attributes": {"low": 1, "high": 9, "log": false, "step": 1}}',
    "il": '{"name": "IntDistribution", ' '"attributes": {"low": 2, "high": 12, "log": true}}',
    "il2": '{"name": "IntDistribution", '
    '"attributes": {"low": 2, "high": 12, "log": true, "step": 1}}',
    "id": '{"name": "IntDistribution", ' '"attributes": {"low": 1, "high": 9, "step": 2}}',
    "id2": '{"name": "IntDistribution", '
    '"attributes": {"low": 1, "high": 9, "log": false, "step": 2}}',
    "f": '{"name": "FloatDistribution", '
    '"attributes": {"low": 1.0, "high": 2.0, "log": false, "step": null}}',
    "fl": '{"name": "FloatDistribution", '
    '"attributes": {"low": 0.001, "high": 100.0, "log": true, "step": null}}',
    "fd": '{"name": "FloatDistribution", '
    '"attributes": {"low": 1.0, "high": 9.0, "step": 2.0, "log": false}}',
<<<<<<< HEAD
    "iu": '{"name": "IntUniformDistribution", "attributes": {"low": 1, "high": 9}}',
    "iuq": '{"name": "IntUniformDistribution", "attributes": {"low": 1, "high": 9, "step": 2}}',
=======
>>>>>>> dee665df
    "c1": '{"name": "CategoricalDistribution", "attributes": {"choices": [2.71, -Infinity]}}',
    "c2": '{"name": "CategoricalDistribution", "attributes": {"choices": ["Roppongi", "Azabu"]}}',
    "c3": '{"name": "CategoricalDistribution", "attributes": {"choices": ["Roppongi", "Azabu"]}}',
}

EXAMPLE_ABBREVIATED_JSONS = {
<<<<<<< HEAD
    "f": '{"type": "float", "low": 1.0, "high": 2.0, "log": false, "step": null}',
    "fl": '{"type": "float", "low": 0.001, "high": 100, "log": true, "step": null}',
    "fd": '{"type": "float", "low": 1.0, "high": 9.0, "log": false, "step": 2.0}',
    "iu": '{"type": "int", "low": 1, "high": 9}',
    "iuq": '{"type": "int", "low": 1, "high": 9, "step": 2}',
=======
    "i": '{"type": "int", "low": 1, "high": 9}',
    "i2": '{"type": "int", "low": 1, "high": 9, "log": false}',
    "i3": '{"type": "int", "low": 1, "high": 9, "log": false, "step": 1}',
    "il": '{"type": "int", "low": 2, "high": 12, "log": true}',
    "il2": '{"type": "int", "low": 2, "high": 12, "log": true, "step": 1}',
    "id": '{"type": "int", "low": 1, "high": 9, "step": 2}',
    "id2": '{"type": "int", "low": 1, "high": 9, "log": false, "step": 2}',
    "f": '{"type": "float", "low": 1.0, "high": 2.0, "log": false, "step": null}',
    "fl": '{"type": "float", "low": 0.001, "high": 100, "log": true, "step": null}',
    "fd": '{"type": "float", "low": 1.0, "high": 9.0, "log": false, "step": 2.0}',
>>>>>>> dee665df
    "c1": '{"type": "categorical", "choices": [2.71, -Infinity]}',
    "c2": '{"type": "categorical", "choices": ["Roppongi", "Azabu"]}',
    "c3": '{"type": "categorical", "choices": ["Roppongi", "Azabu"]}',
}


def test_json_to_distribution() -> None:

    for key in EXAMPLE_JSONS:
        distribution_actual = distributions.json_to_distribution(EXAMPLE_JSONS[key])
        assert distribution_actual == EXAMPLE_DISTRIBUTIONS[key]

    unknown_json = '{"name": "UnknownDistribution", "attributes": {"low": 1.0, "high": 2.0}}'
    pytest.raises(ValueError, lambda: distributions.json_to_distribution(unknown_json))


def test_abbreviated_json_to_distribution() -> None:

    for key in EXAMPLE_ABBREVIATED_JSONS:
        distribution_actual = distributions.json_to_distribution(EXAMPLE_ABBREVIATED_JSONS[key])
        assert distribution_actual == EXAMPLE_DISTRIBUTIONS[key]

    unknown_json = '{"type": "unknown", "low": 1.0, "high": 2.0}'
    pytest.raises(ValueError, lambda: distributions.json_to_distribution(unknown_json))

    invalid_distribution = (
        '{"type": "float", "low": 0.0, "high": -100.0}',
        '{"type": "float", "low": 7.3, "high": 7.2, "log": true}',
        '{"type": "float", "low": -30.0, "high": -40.0, "step": 3.0}',
        '{"type": "float", "low": 1.0, "high": 100.0, "step": 0.0}',
        '{"type": "float", "low": 1.0, "high": 100.0, "step": -1.0}',
        '{"type": "int", "low": 123, "high": 100}',
        '{"type": "int", "low": 123, "high": 100, "step": 2}',
        '{"type": "int", "low": 123, "high": 100, "log": true}',
        '{"type": "int", "low": 1, "high": 100, "step": 0}',
        '{"type": "int", "low": 1, "high": 100, "step": -1}',
        '{"type": "categorical", "choices": []}',
    )
    for distribution in invalid_distribution:
        pytest.raises(ValueError, lambda: distributions.json_to_distribution(distribution))


def test_distribution_to_json() -> None:

    for key in EXAMPLE_JSONS:
        json_actual = json.loads(distributions.distribution_to_json(EXAMPLE_DISTRIBUTIONS[key]))
        json_expect = json.loads(EXAMPLE_JSONS[key])
        if json_expect["name"] == "IntDistribution" and "step" not in json_expect["attributes"]:
            json_expect["attributes"]["step"] = 1
        if json_expect["name"] == "IntDistribution" and "log" not in json_expect["attributes"]:
            json_expect["attributes"]["log"] = False
        assert json_actual == json_expect


def test_check_distribution_compatibility() -> None:

    # test the same distribution
    for key in EXAMPLE_JSONS:
        distributions.check_distribution_compatibility(
            EXAMPLE_DISTRIBUTIONS[key], EXAMPLE_DISTRIBUTIONS[key]
        )

    # test different distribution classes
    pytest.raises(
        ValueError,
        lambda: distributions.check_distribution_compatibility(
            EXAMPLE_DISTRIBUTIONS["i"], EXAMPLE_DISTRIBUTIONS["fl"]
        ),
    )

    # test compatibility between IntDistributions.
    distributions.check_distribution_compatibility(
        EXAMPLE_DISTRIBUTIONS["i"], EXAMPLE_DISTRIBUTIONS["il"]
    )
    distributions.check_distribution_compatibility(
        EXAMPLE_DISTRIBUTIONS["il"], EXAMPLE_DISTRIBUTIONS["id"]
    )
    distributions.check_distribution_compatibility(
        EXAMPLE_DISTRIBUTIONS["id"], EXAMPLE_DISTRIBUTIONS["i"]
    )

    # test compatibility between FloatDistributions.
    distributions.check_distribution_compatibility(
        EXAMPLE_DISTRIBUTIONS["f"], EXAMPLE_DISTRIBUTIONS["fl"]
    )
    distributions.check_distribution_compatibility(
        EXAMPLE_DISTRIBUTIONS["fl"], EXAMPLE_DISTRIBUTIONS["fd"]
    )
    distributions.check_distribution_compatibility(
        EXAMPLE_DISTRIBUTIONS["fd"], EXAMPLE_DISTRIBUTIONS["f"]
    )

    # test dynamic value range (CategoricalDistribution)
    pytest.raises(
        ValueError,
        lambda: distributions.check_distribution_compatibility(
            EXAMPLE_DISTRIBUTIONS["c2"],
            distributions.CategoricalDistribution(choices=("Roppongi", "Akasaka")),
        ),
    )

    # test dynamic value range (except CategoricalDistribution)
    distributions.check_distribution_compatibility(
        EXAMPLE_DISTRIBUTIONS["i"], distributions.IntDistribution(low=-3, high=2)
    )
    distributions.check_distribution_compatibility(
        EXAMPLE_DISTRIBUTIONS["il"], distributions.IntDistribution(low=1, high=13, log=True)
    )
    distributions.check_distribution_compatibility(
        EXAMPLE_DISTRIBUTIONS["id"], distributions.IntDistribution(low=-3, high=2, step=2)
    )
    distributions.check_distribution_compatibility(
        EXAMPLE_DISTRIBUTIONS["f"], distributions.FloatDistribution(low=-3.0, high=-2.0)
    )
    distributions.check_distribution_compatibility(
        EXAMPLE_DISTRIBUTIONS["fl"], distributions.FloatDistribution(low=0.1, high=1.0, log=True)
    )
    distributions.check_distribution_compatibility(
        EXAMPLE_DISTRIBUTIONS["fd"], distributions.FloatDistribution(low=-1.0, high=11.0, step=0.5)
    )
<<<<<<< HEAD
    distributions.check_distribution_compatibility(
        EXAMPLE_DISTRIBUTIONS["iu"], distributions.IntUniformDistribution(low=-1, high=1)
    )
    distributions.check_distribution_compatibility(
        EXAMPLE_DISTRIBUTIONS["iuq"], distributions.IntUniformDistribution(low=-1, high=1)
    )
    distributions.check_distribution_compatibility(
        EXAMPLE_DISTRIBUTIONS["ilu"], distributions.IntLogUniformDistribution(low=1, high=13)
    )
=======
>>>>>>> dee665df


@pytest.mark.parametrize(
    ("expected", "value", "step"),
    [
        (False, 0.9, 1),
        (True, 1, 1),
        (False, 1.5, 1),
        (True, 4, 1),
        (True, 10, 1),
        (False, 11, 1),
        (False, 10, 2),
        (True, 1, 3),
        (False, 5, 3),
        (True, 10, 3),
    ],
)
def test_int_contains(expected: bool, value: float, step: int) -> None:
    i = distributions.IntDistribution(low=1, high=10, step=step)
    assert i._contains(value) == expected


@pytest.mark.parametrize(
    ("expected", "value", "step"),
    [
        (False, 1.99, None),
        (True, 2.0, None),
        (True, 2.5, None),
        (True, 7, None),
        (False, 7.1, None),
        (False, 0.99, 2.0),
        (True, 2.0, 2.0),
        (False, 3.0, 2.0),
        (True, 6, 2.0),
        (False, 6.1, 2.0),
    ],
)
def test_float_contains(expected: bool, value: float, step: Optional[float]) -> None:
    with warnings.catch_warnings():
        # When `step` is 2.0, UserWarning will be raised since the range is not divisible by 2.
        # The range will be replaced with [2.0, 6.0].
        warnings.simplefilter("ignore", category=UserWarning)
        f = distributions.FloatDistribution(low=2.0, high=7.0, step=step)
    assert f._contains(value) == expected


<<<<<<< HEAD
def test_contains() -> None:

    iu = distributions.IntUniformDistribution(low=1, high=10)
    assert not iu._contains(0.9)
    assert iu._contains(1)
    assert iu._contains(4)
    assert iu._contains(6)
    assert iu._contains(10)
    assert not iu._contains(10.1)
    assert not iu._contains(11)

    # IntUniformDistribution with a 'step' parameter.
    with warnings.catch_warnings():
        # UserWarning will be raised since the range is not divisible by 2.
        # The range will be replaced with [1, 9].
        warnings.simplefilter("ignore", category=UserWarning)
        iuq = distributions.IntUniformDistribution(low=1, high=10, step=2)
    assert not iuq._contains(0.9)
    assert iuq._contains(1)
    assert not iuq._contains(4)
    assert not iuq._contains(6)
    assert iuq._contains(9)
    assert not iuq._contains(9.1)
    assert not iuq._contains(10)
=======
def test_categorical_contains() -> None:
>>>>>>> dee665df

    c = distributions.CategoricalDistribution(choices=("Roppongi", "Azabu"))
    assert not c._contains(-1)
    assert c._contains(0)
    assert c._contains(1)
    assert c._contains(1.5)
    assert not c._contains(3)


def test_empty_range_contains() -> None:

    i = distributions.IntDistribution(low=1, high=1)
    assert not i._contains(0)
    assert i._contains(1)
    assert not i._contains(2)

    iq = distributions.IntDistribution(low=1, high=1, step=2)
    assert not iq._contains(0)
    assert iq._contains(1)
    assert not iq._contains(2)

    f = distributions.FloatDistribution(low=1.0, high=1.0)
    assert not f._contains(0.9)
    assert f._contains(1.0)
    assert not f._contains(1.1)

    fd = distributions.FloatDistribution(low=1.0, high=1.0, step=2.0)
    assert not fd._contains(0.9)
    assert fd._contains(1.0)
    assert not fd._contains(1.1)

<<<<<<< HEAD
    iu = distributions.IntUniformDistribution(low=1, high=1)
    assert not iu._contains(0)
    assert iu._contains(1)
    assert not iu._contains(2)

    iuq = distributions.IntUniformDistribution(low=1, high=1, step=2)
    assert not iuq._contains(0)
    assert iuq._contains(1)
    assert not iuq._contains(2)

    ilu = distributions.IntLogUniformDistribution(low=1, high=1)
    assert not ilu._contains(0)
    assert ilu._contains(1)
    assert not ilu._contains(2)

=======
>>>>>>> dee665df

@pytest.mark.parametrize(
    ("expected", "low", "high", "log", "step"),
    [
        (True, 1, 1, False, 1),
        (True, 3, 3, False, 2),
        (True, 2, 2, True, 1),
        (False, -123, 0, False, 1),
        (False, -123, 0, False, 123),
        (False, 2, 4, True, 1),
    ],
)
def test_int_single(expected: bool, low: int, high: int, log: bool, step: int) -> None:
    distribution = distributions.IntDistribution(low=low, high=high, log=log, step=step)
    assert distribution.single() == expected


@pytest.mark.parametrize(
    ("expected", "low", "high", "log", "step"),
    [
        (True, 2.0, 2.0, False, None),
        (True, 2.0, 2.0, True, None),
        (True, 2.22, 2.22, False, 0.1),
        (True, 2.22, 2.24, False, 0.3),
        (False, 1.0, 1.001, False, None),
        (False, 7.3, 10.0, True, None),
        (False, -30, -20, False, 2),
        (False, -30, -20, False, 10),
        # In Python, "0.3 - 0.2 != 0.1" is True.
        (False, 0.2, 0.3, False, 0.1),
        (False, 0.7, 0.8, False, 0.1),
    ],
)
def test_float_single(
    expected: bool, low: float, high: float, log: bool, step: Optional[float]
) -> None:
    distribution = distributions.FloatDistribution(low=low, high=high, log=log, step=step)
    assert distribution.single() == expected


<<<<<<< HEAD
def test_single() -> None:

    with warnings.catch_warnings():
        # UserWarning will be raised since the range is not divisible by step.
        warnings.simplefilter("ignore", category=UserWarning)
        single_distributions: List[distributions.BaseDistribution] = [
            distributions.FloatDistribution(low=1.0, high=1.0),
            distributions.FloatDistribution(low=7.3, high=7.3, log=True),
            distributions.FloatDistribution(low=2.22, high=2.22, step=0.1),
            distributions.FloatDistribution(low=2.22, high=2.24, step=0.3),
            distributions.IntUniformDistribution(low=-123, high=-123),
            distributions.IntUniformDistribution(low=-123, high=-120, step=4),
            distributions.CategoricalDistribution(choices=("foo",)),
            distributions.IntLogUniformDistribution(low=2, high=2),
        ]
    for distribution in single_distributions:
        assert distribution.single()

    nonsingle_distributions: List[distributions.BaseDistribution] = [
        distributions.FloatDistribution(low=1.0, high=1.001),
        distributions.FloatDistribution(low=7.3, high=10, log=True),
        distributions.FloatDistribution(low=-30, high=-20, step=2),
        distributions.FloatDistribution(low=-30, high=-20, step=10),
        # In Python, "0.3 - 0.2 != 0.1" is True.
        distributions.FloatDistribution(low=0.2, high=0.3, step=0.1),
        distributions.FloatDistribution(low=0.7, high=0.8, step=0.1),
        distributions.IntUniformDistribution(low=-123, high=0),
        distributions.IntUniformDistribution(low=-123, high=0, step=123),
        distributions.CategoricalDistribution(choices=("foo", "bar")),
        distributions.IntLogUniformDistribution(low=2, high=4),
    ]
    for distribution in nonsingle_distributions:
        assert not distribution.single()


def test_empty_distribution() -> None:

    # Empty distributions cannot be instantiated.
    with pytest.raises(ValueError):
        distributions.FloatDistribution(low=0.0, high=-100.0)

    with pytest.raises(ValueError):
        distributions.FloatDistribution(low=7.3, high=7.2, log=True)

    with pytest.raises(ValueError):
        distributions.FloatDistribution(low=-30, high=-40, step=3)

    with pytest.raises(ValueError):
        distributions.IntUniformDistribution(low=123, high=100)

    with pytest.raises(ValueError):
        distributions.IntUniformDistribution(low=123, high=100, step=2)

    with pytest.raises(ValueError):
        distributions.CategoricalDistribution(choices=())

    with pytest.raises(ValueError):
        distributions.IntLogUniformDistribution(low=123, high=100)
=======
def test_categorical_single() -> None:
    assert distributions.CategoricalDistribution(choices=("foo",)).single()
    assert not distributions.CategoricalDistribution(choices=("foo", "bar")).single()
>>>>>>> dee665df


def test_invalid_distribution() -> None:

    with pytest.warns(UserWarning):
        distributions.CategoricalDistribution(choices=({"foo": "bar"},))  # type: ignore


def test_eq_ne_hash() -> None:

    # Two instances of a class are regarded as equivalent if the fields have the same values.
    for d in EXAMPLE_DISTRIBUTIONS.values():
        d_copy = copy.deepcopy(d)
        assert d == d_copy
        assert hash(d) == hash(d_copy)

    # Different field values.
<<<<<<< HEAD
    di0 = distributions.FloatDistribution(low=1, high=2)
    di1 = distributions.FloatDistribution(low=1, high=3)
    assert di0 != di1

    # Different distribution classes.
    di2 = distributions.IntDistribution(low=1, high=2)
    assert di0 != di2
=======
    d0 = distributions.FloatDistribution(low=1, high=2)
    d1 = distributions.FloatDistribution(low=1, high=3)
    assert d0 != d1

    # Different distribution classes.
    d2 = distributions.IntDistribution(low=1, high=2)
    assert d0 != d2
>>>>>>> dee665df


def test_repr() -> None:

    # The following variable is needed to apply `eval` to distribution
    # instances that contain `float('inf')` as a field value.
    inf = float("inf")  # NOQA

    for d in EXAMPLE_DISTRIBUTIONS.values():
        assert d == eval("distributions." + repr(d))


@pytest.mark.parametrize(
    ("key", "low", "high", "log", "step"),
    [
        ("i", 1, 9, False, 1),
        ("il", 2, 12, True, 1),
        ("id", 1, 9, False, 2),
    ],
)
def test_int_distribution_asdict(key: str, low: int, high: int, log: bool, step: int) -> None:
    expected_dict = {"low": low, "high": high, "log": log, "step": step}
    assert EXAMPLE_DISTRIBUTIONS[key]._asdict() == expected_dict


@pytest.mark.parametrize(
    ("key", "low", "high", "log", "step"),
    [
        ("f", 1.0, 2.0, False, None),
        ("fl", 0.001, 100.0, True, None),
        ("fd", 1.0, 9.0, False, 2.0),
    ],
)
def test_float_distribution_asdict(
    key: str, low: float, high: float, log: bool, step: Optional[float]
) -> None:
    expected_dict = {"low": low, "high": high, "log": log, "step": step}
    assert EXAMPLE_DISTRIBUTIONS[key]._asdict() == expected_dict


<<<<<<< HEAD
def test_int_uniform_distribution_asdict() -> None:

    assert EXAMPLE_DISTRIBUTIONS["iu"]._asdict() == {"low": 1, "high": 9, "step": 1}
    assert EXAMPLE_DISTRIBUTIONS["iuq"]._asdict() == {"low": 1, "high": 9, "step": 2}


def test_int_log_uniform_distribution_asdict() -> None:

    assert EXAMPLE_DISTRIBUTIONS["ilu"]._asdict() == {"low": 2, "high": 12, "step": 1}


=======
>>>>>>> dee665df
def test_int_init_error() -> None:

    # Empty distributions cannot be instantiated.
    with pytest.raises(ValueError):
        distributions.IntDistribution(low=123, high=100)

    with pytest.raises(ValueError):
        distributions.IntDistribution(low=100, high=10, log=True)

    with pytest.raises(ValueError):
        distributions.IntDistribution(low=123, high=100, step=2)

    # 'step' must be 1 when 'log' is True.
    with pytest.raises(ValueError):
        distributions.IntDistribution(low=1, high=100, log=True, step=2)

    # 'step' should be positive.
    with pytest.raises(ValueError):
        distributions.IntDistribution(low=1, high=100, step=0)

    with pytest.raises(ValueError):
        distributions.IntDistribution(low=1, high=10, step=-1)


def test_float_init_error() -> None:

    # Empty distributions cannot be instantiated.
    with pytest.raises(ValueError):
        distributions.FloatDistribution(low=0.0, high=-100.0)

    with pytest.raises(ValueError):
        distributions.FloatDistribution(low=7.3, high=7.2, log=True)

    with pytest.raises(ValueError):
        distributions.FloatDistribution(low=-30.0, high=-40.0, step=2.5)

    # 'step' must be None when 'log' is True.
    with pytest.raises(ValueError):
        distributions.FloatDistribution(low=1.0, high=100.0, log=True, step=0.5)

    # 'step' should be positive.
    with pytest.raises(ValueError):
        distributions.FloatDistribution(low=1.0, high=10.0, step=0)

    with pytest.raises(ValueError):
        distributions.FloatDistribution(low=1.0, high=100.0, step=-1)


<<<<<<< HEAD
def test_int_uniform_distribution_invalid_step() -> None:

=======
def test_categorical_init_error() -> None:
>>>>>>> dee665df
    with pytest.raises(ValueError):
        distributions.CategoricalDistribution(choices=())


def test_categorical_distribution_different_sequence_types() -> None:

    c1 = distributions.CategoricalDistribution(choices=("Roppongi", "Azabu"))
    c2 = distributions.CategoricalDistribution(choices=["Roppongi", "Azabu"])

    assert c1 == c2<|MERGE_RESOLUTION|>--- conflicted
+++ resolved
@@ -22,11 +22,6 @@
     "f": distributions.FloatDistribution(low=1.0, high=2.0, log=False),
     "fl": distributions.FloatDistribution(low=0.001, high=100.0, log=True),
     "fd": distributions.FloatDistribution(low=1.0, high=9.0, log=False, step=2.0),
-<<<<<<< HEAD
-    "iu": distributions.IntUniformDistribution(low=1, high=9),
-    "iuq": distributions.IntUniformDistribution(low=1, high=9, step=2),
-=======
->>>>>>> dee665df
     "c1": distributions.CategoricalDistribution(choices=(2.71, -float("inf"))),
     "c2": distributions.CategoricalDistribution(choices=("Roppongi", "Azabu")),
     "c3": distributions.CategoricalDistribution(choices=["Roppongi", "Azabu"]),
@@ -49,24 +44,12 @@
     '"attributes": {"low": 0.001, "high": 100.0, "log": true, "step": null}}',
     "fd": '{"name": "FloatDistribution", '
     '"attributes": {"low": 1.0, "high": 9.0, "step": 2.0, "log": false}}',
-<<<<<<< HEAD
-    "iu": '{"name": "IntUniformDistribution", "attributes": {"low": 1, "high": 9}}',
-    "iuq": '{"name": "IntUniformDistribution", "attributes": {"low": 1, "high": 9, "step": 2}}',
-=======
->>>>>>> dee665df
     "c1": '{"name": "CategoricalDistribution", "attributes": {"choices": [2.71, -Infinity]}}',
     "c2": '{"name": "CategoricalDistribution", "attributes": {"choices": ["Roppongi", "Azabu"]}}',
     "c3": '{"name": "CategoricalDistribution", "attributes": {"choices": ["Roppongi", "Azabu"]}}',
 }
 
 EXAMPLE_ABBREVIATED_JSONS = {
-<<<<<<< HEAD
-    "f": '{"type": "float", "low": 1.0, "high": 2.0, "log": false, "step": null}',
-    "fl": '{"type": "float", "low": 0.001, "high": 100, "log": true, "step": null}',
-    "fd": '{"type": "float", "low": 1.0, "high": 9.0, "log": false, "step": 2.0}',
-    "iu": '{"type": "int", "low": 1, "high": 9}',
-    "iuq": '{"type": "int", "low": 1, "high": 9, "step": 2}',
-=======
     "i": '{"type": "int", "low": 1, "high": 9}',
     "i2": '{"type": "int", "low": 1, "high": 9, "log": false}',
     "i3": '{"type": "int", "low": 1, "high": 9, "log": false, "step": 1}',
@@ -77,7 +60,6 @@
     "f": '{"type": "float", "low": 1.0, "high": 2.0, "log": false, "step": null}',
     "fl": '{"type": "float", "low": 0.001, "high": 100, "log": true, "step": null}',
     "fd": '{"type": "float", "low": 1.0, "high": 9.0, "log": false, "step": 2.0}',
->>>>>>> dee665df
     "c1": '{"type": "categorical", "choices": [2.71, -Infinity]}',
     "c2": '{"type": "categorical", "choices": ["Roppongi", "Azabu"]}',
     "c3": '{"type": "categorical", "choices": ["Roppongi", "Azabu"]}',
@@ -198,18 +180,6 @@
     distributions.check_distribution_compatibility(
         EXAMPLE_DISTRIBUTIONS["fd"], distributions.FloatDistribution(low=-1.0, high=11.0, step=0.5)
     )
-<<<<<<< HEAD
-    distributions.check_distribution_compatibility(
-        EXAMPLE_DISTRIBUTIONS["iu"], distributions.IntUniformDistribution(low=-1, high=1)
-    )
-    distributions.check_distribution_compatibility(
-        EXAMPLE_DISTRIBUTIONS["iuq"], distributions.IntUniformDistribution(low=-1, high=1)
-    )
-    distributions.check_distribution_compatibility(
-        EXAMPLE_DISTRIBUTIONS["ilu"], distributions.IntLogUniformDistribution(low=1, high=13)
-    )
-=======
->>>>>>> dee665df
 
 
 @pytest.mark.parametrize(
@@ -256,34 +226,7 @@
     assert f._contains(value) == expected
 
 
-<<<<<<< HEAD
-def test_contains() -> None:
-
-    iu = distributions.IntUniformDistribution(low=1, high=10)
-    assert not iu._contains(0.9)
-    assert iu._contains(1)
-    assert iu._contains(4)
-    assert iu._contains(6)
-    assert iu._contains(10)
-    assert not iu._contains(10.1)
-    assert not iu._contains(11)
-
-    # IntUniformDistribution with a 'step' parameter.
-    with warnings.catch_warnings():
-        # UserWarning will be raised since the range is not divisible by 2.
-        # The range will be replaced with [1, 9].
-        warnings.simplefilter("ignore", category=UserWarning)
-        iuq = distributions.IntUniformDistribution(low=1, high=10, step=2)
-    assert not iuq._contains(0.9)
-    assert iuq._contains(1)
-    assert not iuq._contains(4)
-    assert not iuq._contains(6)
-    assert iuq._contains(9)
-    assert not iuq._contains(9.1)
-    assert not iuq._contains(10)
-=======
 def test_categorical_contains() -> None:
->>>>>>> dee665df
 
     c = distributions.CategoricalDistribution(choices=("Roppongi", "Azabu"))
     assert not c._contains(-1)
@@ -315,24 +258,6 @@
     assert fd._contains(1.0)
     assert not fd._contains(1.1)
 
-<<<<<<< HEAD
-    iu = distributions.IntUniformDistribution(low=1, high=1)
-    assert not iu._contains(0)
-    assert iu._contains(1)
-    assert not iu._contains(2)
-
-    iuq = distributions.IntUniformDistribution(low=1, high=1, step=2)
-    assert not iuq._contains(0)
-    assert iuq._contains(1)
-    assert not iuq._contains(2)
-
-    ilu = distributions.IntLogUniformDistribution(low=1, high=1)
-    assert not ilu._contains(0)
-    assert ilu._contains(1)
-    assert not ilu._contains(2)
-
-=======
->>>>>>> dee665df
 
 @pytest.mark.parametrize(
     ("expected", "low", "high", "log", "step"),
@@ -373,70 +298,9 @@
     assert distribution.single() == expected
 
 
-<<<<<<< HEAD
-def test_single() -> None:
-
-    with warnings.catch_warnings():
-        # UserWarning will be raised since the range is not divisible by step.
-        warnings.simplefilter("ignore", category=UserWarning)
-        single_distributions: List[distributions.BaseDistribution] = [
-            distributions.FloatDistribution(low=1.0, high=1.0),
-            distributions.FloatDistribution(low=7.3, high=7.3, log=True),
-            distributions.FloatDistribution(low=2.22, high=2.22, step=0.1),
-            distributions.FloatDistribution(low=2.22, high=2.24, step=0.3),
-            distributions.IntUniformDistribution(low=-123, high=-123),
-            distributions.IntUniformDistribution(low=-123, high=-120, step=4),
-            distributions.CategoricalDistribution(choices=("foo",)),
-            distributions.IntLogUniformDistribution(low=2, high=2),
-        ]
-    for distribution in single_distributions:
-        assert distribution.single()
-
-    nonsingle_distributions: List[distributions.BaseDistribution] = [
-        distributions.FloatDistribution(low=1.0, high=1.001),
-        distributions.FloatDistribution(low=7.3, high=10, log=True),
-        distributions.FloatDistribution(low=-30, high=-20, step=2),
-        distributions.FloatDistribution(low=-30, high=-20, step=10),
-        # In Python, "0.3 - 0.2 != 0.1" is True.
-        distributions.FloatDistribution(low=0.2, high=0.3, step=0.1),
-        distributions.FloatDistribution(low=0.7, high=0.8, step=0.1),
-        distributions.IntUniformDistribution(low=-123, high=0),
-        distributions.IntUniformDistribution(low=-123, high=0, step=123),
-        distributions.CategoricalDistribution(choices=("foo", "bar")),
-        distributions.IntLogUniformDistribution(low=2, high=4),
-    ]
-    for distribution in nonsingle_distributions:
-        assert not distribution.single()
-
-
-def test_empty_distribution() -> None:
-
-    # Empty distributions cannot be instantiated.
-    with pytest.raises(ValueError):
-        distributions.FloatDistribution(low=0.0, high=-100.0)
-
-    with pytest.raises(ValueError):
-        distributions.FloatDistribution(low=7.3, high=7.2, log=True)
-
-    with pytest.raises(ValueError):
-        distributions.FloatDistribution(low=-30, high=-40, step=3)
-
-    with pytest.raises(ValueError):
-        distributions.IntUniformDistribution(low=123, high=100)
-
-    with pytest.raises(ValueError):
-        distributions.IntUniformDistribution(low=123, high=100, step=2)
-
-    with pytest.raises(ValueError):
-        distributions.CategoricalDistribution(choices=())
-
-    with pytest.raises(ValueError):
-        distributions.IntLogUniformDistribution(low=123, high=100)
-=======
 def test_categorical_single() -> None:
     assert distributions.CategoricalDistribution(choices=("foo",)).single()
     assert not distributions.CategoricalDistribution(choices=("foo", "bar")).single()
->>>>>>> dee665df
 
 
 def test_invalid_distribution() -> None:
@@ -454,15 +318,6 @@
         assert hash(d) == hash(d_copy)
 
     # Different field values.
-<<<<<<< HEAD
-    di0 = distributions.FloatDistribution(low=1, high=2)
-    di1 = distributions.FloatDistribution(low=1, high=3)
-    assert di0 != di1
-
-    # Different distribution classes.
-    di2 = distributions.IntDistribution(low=1, high=2)
-    assert di0 != di2
-=======
     d0 = distributions.FloatDistribution(low=1, high=2)
     d1 = distributions.FloatDistribution(low=1, high=3)
     assert d0 != d1
@@ -470,7 +325,6 @@
     # Different distribution classes.
     d2 = distributions.IntDistribution(low=1, high=2)
     assert d0 != d2
->>>>>>> dee665df
 
 
 def test_repr() -> None:
@@ -511,20 +365,6 @@
     assert EXAMPLE_DISTRIBUTIONS[key]._asdict() == expected_dict
 
 
-<<<<<<< HEAD
-def test_int_uniform_distribution_asdict() -> None:
-
-    assert EXAMPLE_DISTRIBUTIONS["iu"]._asdict() == {"low": 1, "high": 9, "step": 1}
-    assert EXAMPLE_DISTRIBUTIONS["iuq"]._asdict() == {"low": 1, "high": 9, "step": 2}
-
-
-def test_int_log_uniform_distribution_asdict() -> None:
-
-    assert EXAMPLE_DISTRIBUTIONS["ilu"]._asdict() == {"low": 2, "high": 12, "step": 1}
-
-
-=======
->>>>>>> dee665df
 def test_int_init_error() -> None:
 
     # Empty distributions cannot be instantiated.
@@ -573,12 +413,7 @@
         distributions.FloatDistribution(low=1.0, high=100.0, step=-1)
 
 
-<<<<<<< HEAD
-def test_int_uniform_distribution_invalid_step() -> None:
-
-=======
 def test_categorical_init_error() -> None:
->>>>>>> dee665df
     with pytest.raises(ValueError):
         distributions.CategoricalDistribution(choices=())
 
