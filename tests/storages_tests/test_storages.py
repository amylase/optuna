import copy
from datetime import datetime
import itertools
import pickle
import random
import time
from typing import Any
from typing import Dict
from typing import List
from typing import Optional
from typing import Sequence
from typing import Tuple
from unittest.mock import Mock
from unittest.mock import patch

import numpy
import pytest

import optuna
from optuna import Study
from optuna._callbacks import RetryFailedTrialCallback
from optuna.distributions import CategoricalDistribution
from optuna.distributions import FloatDistribution
from optuna.storages import _CachedStorage
from optuna.storages import BaseStorage
from optuna.storages import InMemoryStorage
from optuna.storages import RDBStorage
from optuna.storages import RedisStorage
from optuna.storages._base import DEFAULT_STUDY_NAME_PREFIX
from optuna.study._study_direction import StudyDirection
from optuna.study._study_summary import StudySummary
from optuna.testing.storage import STORAGE_MODES
from optuna.testing.storage import STORAGE_MODES_HEARTBEAT
from optuna.testing.storage import StorageSupplier
from optuna.testing.threading import _TestableThread
from optuna.trial import FrozenTrial
from optuna.trial import TrialState


ALL_STATES = list(TrialState)

EXAMPLE_ATTRS = {
    "dataset": "MNIST",
    "none": None,
    "json_serializable": {"baseline_score": 0.001, "tags": ["image", "classification"]},
}


def test_get_storage() -> None:

    assert isinstance(optuna.storages.get_storage(None), InMemoryStorage)
    assert isinstance(optuna.storages.get_storage("sqlite:///:memory:"), _CachedStorage)
    assert isinstance(
        optuna.storages.get_storage("redis://test_user:passwd@localhost:6379/0"), _CachedStorage
    )


@pytest.mark.parametrize("storage_mode", STORAGE_MODES)
def test_create_new_study(storage_mode: str) -> None:

    with StorageSupplier(storage_mode) as storage:

        study_id = storage.create_new_study()

        summaries = storage.get_all_study_summaries(include_best_trial=True)
        assert len(summaries) == 1
        assert summaries[0]._study_id == study_id
        assert summaries[0].study_name.startswith(DEFAULT_STUDY_NAME_PREFIX)

        study_id2 = storage.create_new_study()
        # Study id must be unique.
        assert study_id != study_id2
        summaries = storage.get_all_study_summaries(include_best_trial=True)
        assert len(summaries) == 2
        assert {s._study_id for s in summaries} == {study_id, study_id2}
        assert all(s.study_name.startswith(DEFAULT_STUDY_NAME_PREFIX) for s in summaries)


@pytest.mark.parametrize("storage_mode", STORAGE_MODES)
def test_create_new_study_unique_id(storage_mode: str) -> None:

    with StorageSupplier(storage_mode) as storage:

        study_id = storage.create_new_study()
        study_id2 = storage.create_new_study()
        storage.delete_study(study_id2)
        study_id3 = storage.create_new_study()

        # Study id must not be reused after deletion.
        if not isinstance(storage, (RDBStorage, _CachedStorage)):
            # TODO(ytsmiling) Fix RDBStorage so that it does not reuse study_id.
            assert len({study_id, study_id2, study_id3}) == 3
        summaries = storage.get_all_study_summaries(include_best_trial=True)
        assert {s._study_id for s in summaries} == {study_id, study_id3}


@pytest.mark.parametrize("storage_mode", STORAGE_MODES)
def test_create_new_study_with_name(storage_mode: str) -> None:

    with StorageSupplier(storage_mode) as storage:

        # Generate unique study_name from the current function name and storage_mode.
        function_name = test_create_new_study_with_name.__name__
        study_name = function_name + "/" + storage_mode
        study_id = storage.create_new_study(study_name)

        assert study_name == storage.get_study_name_from_id(study_id)

        with pytest.raises(optuna.exceptions.DuplicatedStudyError):
            storage.create_new_study(study_name)


@pytest.mark.parametrize("storage_mode", STORAGE_MODES)
def test_delete_study(storage_mode: str) -> None:

    with StorageSupplier(storage_mode) as storage:

        study_id = storage.create_new_study()
        storage.create_new_trial(study_id)
        trials = storage.get_all_trials(study_id)
        assert len(trials) == 1

        with pytest.raises(KeyError):
            # Deletion of non-existent study.
            storage.delete_study(study_id + 1)

        storage.delete_study(study_id)
        study_id = storage.create_new_study()
        trials = storage.get_all_trials(study_id)
        assert len(trials) == 0

        storage.delete_study(study_id)
        with pytest.raises(KeyError):
            # Double free.
            storage.delete_study(study_id)


@pytest.mark.parametrize("storage_mode", STORAGE_MODES)
def test_delete_study_after_create_multiple_studies(storage_mode: str) -> None:

    with StorageSupplier(storage_mode) as storage:
        study_id1 = storage.create_new_study()
        study_id2 = storage.create_new_study()
        study_id3 = storage.create_new_study()

        storage.delete_study(study_id2)

        studies = {
            s._study_id: s for s in storage.get_all_study_summaries(include_best_trial=True)
        }
        assert study_id1 in studies
        assert study_id2 not in studies
        assert study_id3 in studies


@pytest.mark.parametrize("storage_mode", STORAGE_MODES)
def test_get_study_id_from_name_and_get_study_name_from_id(storage_mode: str) -> None:

    with StorageSupplier(storage_mode) as storage:

        # Generate unique study_name from the current function name and storage_mode.
        function_name = test_get_study_id_from_name_and_get_study_name_from_id.__name__
        study_name = function_name + "/" + storage_mode
        study_id = storage.create_new_study(study_name=study_name)

        # Test existing study.
        assert storage.get_study_name_from_id(study_id) == study_name
        assert storage.get_study_id_from_name(study_name) == study_id

        # Test not existing study.
        with pytest.raises(KeyError):
            storage.get_study_id_from_name("dummy-name")

        with pytest.raises(KeyError):
            storage.get_study_name_from_id(study_id + 1)


@pytest.mark.parametrize("storage_mode", STORAGE_MODES)
def test_get_study_id_from_trial_id(storage_mode: str) -> None:

    with StorageSupplier(storage_mode) as storage:

        # Check if trial_number starts from 0.
        study_id = storage.create_new_study()

        trial_id = storage.create_new_trial(study_id)
        assert storage.get_study_id_from_trial_id(trial_id) == study_id


@pytest.mark.parametrize("storage_mode", STORAGE_MODES)
def test_set_and_get_study_directions(storage_mode: str) -> None:

    with StorageSupplier(storage_mode) as storage:

        for target, opposite in [
            ((StudyDirection.MINIMIZE,), (StudyDirection.MAXIMIZE,)),
            ((StudyDirection.MAXIMIZE,), (StudyDirection.MINIMIZE,)),
            (
                (StudyDirection.MINIMIZE, StudyDirection.MAXIMIZE),
                (StudyDirection.MAXIMIZE, StudyDirection.MINIMIZE),
            ),
            (
                [StudyDirection.MINIMIZE, StudyDirection.MAXIMIZE],
                [StudyDirection.MAXIMIZE, StudyDirection.MINIMIZE],
            ),
        ]:
            study_id = storage.create_new_study()

            def check_set_and_get(directions: Sequence[StudyDirection]) -> None:
                storage.set_study_directions(study_id, directions)
                got_directions = storage.get_study_directions(study_id)

                assert got_directions == list(
                    directions
                ), "Direction of a study should be a tuple of `StudyDirection` objects."

            directions = storage.get_study_directions(study_id)
            assert len(directions) == 1
            assert directions[0] == StudyDirection.NOT_SET

            # Test setting value.
            check_set_and_get(target)

            # Test overwriting value to the same direction.
            storage.set_study_directions(study_id, target)

            # Test overwriting value to the opposite direction.
            with pytest.raises(ValueError):
                storage.set_study_directions(study_id, opposite)

            # Test overwriting value to the not set.
            with pytest.raises(ValueError):
                storage.set_study_directions(study_id, (StudyDirection.NOT_SET,))

            # Test non-existent study.
            with pytest.raises(KeyError):
                storage.set_study_directions(study_id + 1, opposite)

            # Test non-existent study is checked before directions.
            with pytest.raises(KeyError):
                storage.set_study_directions(study_id + 1, (StudyDirection.NOT_SET,))


@pytest.mark.parametrize("storage_mode", STORAGE_MODES)
def test_set_and_get_study_user_attrs(storage_mode: str) -> None:

    with StorageSupplier(storage_mode) as storage:
        study_id = storage.create_new_study()

        def check_set_and_get(key: str, value: Any) -> None:

            storage.set_study_user_attr(study_id, key, value)
            assert storage.get_study_user_attrs(study_id)[key] == value

        # Test setting value.
        for key, value in EXAMPLE_ATTRS.items():
            check_set_and_get(key, value)
        assert storage.get_study_user_attrs(study_id) == EXAMPLE_ATTRS

        # Test overwriting value.
        check_set_and_get("dataset", "ImageNet")

        # Non-existent study id or key.
        non_existent_study_id = study_id + 1
        with pytest.raises(KeyError):
            storage.set_study_user_attr(non_existent_study_id, "key", "value")
        with pytest.raises(KeyError):
            storage.get_study_user_attrs(non_existent_study_id)
        with pytest.raises(KeyError):
            storage.get_study_user_attrs(non_existent_study_id)


@pytest.mark.parametrize("storage_mode", STORAGE_MODES)
def test_set_and_get_study_system_attrs(storage_mode: str) -> None:

    with StorageSupplier(storage_mode) as storage:
        study_id = storage.create_new_study()

        def check_set_and_get(key: str, value: Any) -> None:

            storage.set_study_system_attr(study_id, key, value)
            assert storage.get_study_system_attrs(study_id)[key] == value

        # Test setting value.
        for key, value in EXAMPLE_ATTRS.items():
            check_set_and_get(key, value)
        assert storage.get_study_system_attrs(study_id) == EXAMPLE_ATTRS

        # Test overwriting value.
        check_set_and_get("dataset", "ImageNet")

        # Non-existent study id.
        with pytest.raises(KeyError):
            storage.set_study_system_attr(study_id + 1, "key", "value")


@pytest.mark.parametrize("storage_mode", STORAGE_MODES)
def test_study_user_and_system_attrs_confusion(storage_mode: str) -> None:

    with StorageSupplier(storage_mode) as storage:
        study_id = storage.create_new_study()
        for key, value in EXAMPLE_ATTRS.items():
            storage.set_study_system_attr(study_id, key, value)
        assert storage.get_study_system_attrs(study_id) == EXAMPLE_ATTRS
        assert storage.get_study_user_attrs(study_id) == {}

        study_id = storage.create_new_study()
        for key, value in EXAMPLE_ATTRS.items():
            storage.set_study_user_attr(study_id, key, value)
        assert storage.get_study_user_attrs(study_id) == EXAMPLE_ATTRS
        assert storage.get_study_system_attrs(study_id) == {}


@pytest.mark.parametrize("storage_mode", STORAGE_MODES)
def test_create_new_trial(storage_mode: str) -> None:
    def _check_trials(
        trials: List[FrozenTrial],
        idx: int,
        trial_id: int,
        time_before_creation: datetime,
        time_after_creation: datetime,
    ) -> None:
        assert len(trials) == idx + 1
        assert len({t._trial_id for t in trials}) == idx + 1
        assert trial_id in {t._trial_id for t in trials}
        assert {t.number for t in trials} == set(range(idx + 1))
        assert all(t.state == TrialState.RUNNING for t in trials)
        assert all(t.params == {} for t in trials)
        assert all(t.intermediate_values == {} for t in trials)
        assert all(t.user_attrs == {} for t in trials)
        assert all(t.system_attrs == {} for t in trials)
        assert all(
            t.datetime_start < time_before_creation
            for t in trials
            if t._trial_id != trial_id and t.datetime_start is not None
        )
        assert all(
            time_before_creation < t.datetime_start < time_after_creation
            for t in trials
            if t._trial_id == trial_id and t.datetime_start is not None
        )
        assert all(t.datetime_complete is None for t in trials)
        assert all(t.value is None for t in trials)

    with StorageSupplier(storage_mode) as storage:

        study_id = storage.create_new_study()
        n_trial_in_study = 3
        for i in range(n_trial_in_study):
            time_before_creation = datetime.now()
            trial_id = storage.create_new_trial(study_id)
            time_after_creation = datetime.now()

            trials = storage.get_all_trials(study_id)
            _check_trials(trials, i, trial_id, time_before_creation, time_after_creation)

        # Create trial in non-existent study.
        with pytest.raises(KeyError):
            storage.create_new_trial(study_id + 1)

        study_id2 = storage.create_new_study()
        for i in range(n_trial_in_study):
            storage.create_new_trial(study_id2)

            trials = storage.get_all_trials(study_id2)
            # Check that the offset of trial.number is zero.
            assert {t.number for t in trials} == set(range(i + 1))

        trials = storage.get_all_trials(study_id) + storage.get_all_trials(study_id2)
        # Check trial_ids are unique across studies.
        assert len({t._trial_id for t in trials}) == 2 * n_trial_in_study


@pytest.mark.parametrize("storage_mode", STORAGE_MODES)
def test_create_new_trial_with_template_trial(storage_mode: str) -> None:

    start_time = datetime.now()
    complete_time = datetime.now()
    template_trial = FrozenTrial(
        state=TrialState.COMPLETE,
        value=10000,
        datetime_start=start_time,
        datetime_complete=complete_time,
        params={"x": 0.5},
        distributions={"x": FloatDistribution(0, 1)},
        user_attrs={"foo": "bar"},
        system_attrs={"baz": 123},
        intermediate_values={1: 10, 2: 100, 3: 1000},
        number=55,  # This entry is ignored.
        trial_id=-1,  # dummy value (unused).
    )

    def _check_trials(trials: List[FrozenTrial], idx: int, trial_id: int) -> None:
        assert len(trials) == idx + 1
        assert len({t._trial_id for t in trials}) == idx + 1
        assert trial_id in {t._trial_id for t in trials}
        assert {t.number for t in trials} == set(range(idx + 1))
        assert all(t.state == template_trial.state for t in trials)
        assert all(t.params == template_trial.params for t in trials)
        assert all(t.distributions == template_trial.distributions for t in trials)
        assert all(t.intermediate_values == template_trial.intermediate_values for t in trials)
        assert all(t.user_attrs == template_trial.user_attrs for t in trials)
        assert all(t.system_attrs == template_trial.system_attrs for t in trials)
        assert all(t.datetime_start == template_trial.datetime_start for t in trials)
        assert all(t.datetime_complete == template_trial.datetime_complete for t in trials)
        assert all(t.value == template_trial.value for t in trials)

    with StorageSupplier(storage_mode) as storage:

        study_id = storage.create_new_study()

        n_trial_in_study = 3
        for i in range(n_trial_in_study):
            trial_id = storage.create_new_trial(study_id, template_trial=template_trial)
            trials = storage.get_all_trials(study_id)
            _check_trials(trials, i, trial_id)

        # Create trial in non-existent study.
        with pytest.raises(KeyError):
            storage.create_new_trial(study_id + 1)

        study_id2 = storage.create_new_study()
        for i in range(n_trial_in_study):
            storage.create_new_trial(study_id2, template_trial=template_trial)
            trials = storage.get_all_trials(study_id2)
            assert {t.number for t in trials} == set(range(i + 1))

        trials = storage.get_all_trials(study_id) + storage.get_all_trials(study_id2)
        # Check trial_ids are unique across studies.
        assert len({t._trial_id for t in trials}) == 2 * n_trial_in_study


@pytest.mark.parametrize("storage_mode", STORAGE_MODES)
def test_get_trial_number_from_id(storage_mode: str) -> None:

    with StorageSupplier(storage_mode) as storage:
        # Check if trial_number starts from 0.
        study_id = storage.create_new_study()

        trial_id = storage.create_new_trial(study_id)
        assert storage.get_trial_number_from_id(trial_id) == 0

        trial_id = storage.create_new_trial(study_id)
        assert storage.get_trial_number_from_id(trial_id) == 1


@pytest.mark.parametrize("storage_mode", STORAGE_MODES)
def test_set_trial_state(storage_mode: str) -> None:

    with StorageSupplier(storage_mode) as storage:

        if isinstance(storage, (InMemoryStorage, _CachedStorage)):
            pytest.skip("InMemoryStorage and _CachedStorage does not have set_trial_state()")
            return  # needed for mypy
        study_id = storage.create_new_study()
        trial_ids = [storage.create_new_trial(study_id) for _ in ALL_STATES]

        for trial_id, state in zip(trial_ids, ALL_STATES):
            if state == TrialState.WAITING:
                continue
            assert storage.get_trial(trial_id).state == TrialState.RUNNING
            datetime_start_prev = storage.get_trial(trial_id).datetime_start
            if state.is_finished():
                storage.set_trial_values(trial_id, (0.0,))
            storage.set_trial_state(trial_id, state)
            assert storage.get_trial(trial_id).state == state
            # Repeated state changes to RUNNING should not trigger further datetime_start changes.
            if state == TrialState.RUNNING:
                assert storage.get_trial(trial_id).datetime_start == datetime_start_prev
            if state.is_finished():
                assert storage.get_trial(trial_id).datetime_complete is not None
            else:
                assert storage.get_trial(trial_id).datetime_complete is None

        for state in ALL_STATES:
            if not state.is_finished():
                continue
            trial_id = storage.create_new_trial(study_id)
            storage.set_trial_values(trial_id, (0.0,))
            storage.set_trial_state(trial_id, state)
            for state2 in ALL_STATES:
                # Cannot update states of finished trials.
                with pytest.raises(RuntimeError):
                    storage.set_trial_state(trial_id, state2)


@pytest.mark.parametrize("storage_mode", STORAGE_MODES)
def test_set_trial_state_values_for_state(storage_mode: str) -> None:

    with StorageSupplier(storage_mode) as storage:

        study_id = storage.create_new_study()
        trial_ids = [storage.create_new_trial(study_id) for _ in ALL_STATES]

        for trial_id, state in zip(trial_ids, ALL_STATES):
            if state == TrialState.WAITING:
                continue
            assert storage.get_trial(trial_id).state == TrialState.RUNNING
            datetime_start_prev = storage.get_trial(trial_id).datetime_start
            storage.set_trial_state_values(
                trial_id, state=state, values=(0.0,) if state.is_finished() else None
            )
            assert storage.get_trial(trial_id).state == state
            # Repeated state changes to RUNNING should not trigger further datetime_start changes.
            if state == TrialState.RUNNING:
                assert storage.get_trial(trial_id).datetime_start == datetime_start_prev
            if state.is_finished():
                assert storage.get_trial(trial_id).datetime_complete is not None
            else:
                assert storage.get_trial(trial_id).datetime_complete is None

        for state in ALL_STATES:
            if not state.is_finished():
                continue
            trial_id = storage.create_new_trial(study_id)
            storage.set_trial_state_values(trial_id, state=state, values=(0.0,))
            for state2 in ALL_STATES:
                # Cannot update states of finished trials.
                with pytest.raises(RuntimeError):
                    storage.set_trial_state_values(trial_id, state=state2)


@pytest.mark.parametrize("storage_mode", STORAGE_MODES)
def test_get_trial_param_and_get_trial_params(storage_mode: str) -> None:

    with StorageSupplier(storage_mode) as storage:
        _, study_to_trials = _setup_studies(storage, n_study=2, n_trial=5, seed=1)

        for _, trial_id_to_trial in study_to_trials.items():
            for trial_id, expected_trial in trial_id_to_trial.items():
                assert storage.get_trial_params(trial_id) == expected_trial.params
                for key in expected_trial.params.keys():
                    assert storage.get_trial_param(trial_id, key) == expected_trial.distributions[
                        key
                    ].to_internal_repr(expected_trial.params[key])

        non_existent_trial_id = (
            max(tid for ts in study_to_trials.values() for tid in ts.keys()) + 1
        )
        with pytest.raises(KeyError):
            storage.get_trial_params(non_existent_trial_id)
        with pytest.raises(KeyError):
            storage.get_trial_param(non_existent_trial_id, "paramA")
        existent_trial_id = non_existent_trial_id - 1
        with pytest.raises(KeyError):
            storage.get_trial_param(existent_trial_id, "dummy-key")


@pytest.mark.parametrize("storage_mode", STORAGE_MODES)
def test_set_trial_param(storage_mode: str) -> None:

    with StorageSupplier(storage_mode) as storage:

        # Setup test across multiple studies and trials.
        study_id = storage.create_new_study()
        trial_id_1 = storage.create_new_trial(study_id)
        trial_id_2 = storage.create_new_trial(study_id)
        trial_id_3 = storage.create_new_trial(storage.create_new_study())

        # Setup distributions.
        distribution_x = FloatDistribution(low=1.0, high=2.0)
        distribution_y_1 = CategoricalDistribution(choices=("Shibuya", "Ebisu", "Meguro"))
        distribution_y_2 = CategoricalDistribution(choices=("Shibuya", "Shinsen"))
        distribution_z = FloatDistribution(low=1.0, high=100.0, log=True)

        # Set new params.
        storage.set_trial_param(trial_id_1, "x", 0.5, distribution_x)
        storage.set_trial_param(trial_id_1, "y", 2, distribution_y_1)
        assert storage.get_trial_param(trial_id_1, "x") == 0.5
        assert storage.get_trial_param(trial_id_1, "y") == 2
        # Check set_param breaks neither get_trial nor get_trial_params.
        assert storage.get_trial(trial_id_1).params == {"x": 0.5, "y": "Meguro"}
        assert storage.get_trial_params(trial_id_1) == {"x": 0.5, "y": "Meguro"}
        # Duplicated registration should overwrite.
        storage.set_trial_param(trial_id_1, "x", 0.6, distribution_x)
        assert storage.get_trial_param(trial_id_1, "x") == 0.6
        assert storage.get_trial(trial_id_1).params == {"x": 0.6, "y": "Meguro"}
        assert storage.get_trial_params(trial_id_1) == {"x": 0.6, "y": "Meguro"}

        # Set params to another trial.
        storage.set_trial_param(trial_id_2, "x", 0.3, distribution_x)
        storage.set_trial_param(trial_id_2, "z", 0.1, distribution_z)
        assert storage.get_trial_param(trial_id_2, "x") == 0.3
        assert storage.get_trial_param(trial_id_2, "z") == 0.1
        assert storage.get_trial(trial_id_2).params == {"x": 0.3, "z": 0.1}
        assert storage.get_trial_params(trial_id_2) == {"x": 0.3, "z": 0.1}

        # Set params with distributions that do not match previous ones.
        with pytest.raises(ValueError):
            storage.set_trial_param(trial_id_2, "y", 0.5, distribution_z)
        # Choices in CategoricalDistribution should match including its order.
        with pytest.raises(ValueError):
            storage.set_trial_param(
                trial_id_2, "y", 2, CategoricalDistribution(choices=("Meguro", "Shibuya", "Ebisu"))
            )

        storage.set_trial_state_values(trial_id_2, state=TrialState.COMPLETE)
        # Cannot assign params to finished trial.
        with pytest.raises(RuntimeError):
            storage.set_trial_param(trial_id_2, "y", 2, distribution_y_1)
        # Check the previous call does not change the params.
        with pytest.raises(KeyError):
            storage.get_trial_param(trial_id_2, "y")
        # State should be checked prior to distribution compatibility.
        with pytest.raises(RuntimeError):
            storage.set_trial_param(trial_id_2, "y", 0.4, distribution_z)

        # Set params of trials in a different study.
        storage.set_trial_param(trial_id_3, "y", 1, distribution_y_2)
        assert storage.get_trial_param(trial_id_3, "y") == 1
        assert storage.get_trial(trial_id_3).params == {"y": "Shinsen"}
        assert storage.get_trial_params(trial_id_3) == {"y": "Shinsen"}

        # Set params of non-existent trial.
        non_existent_trial_id = max([trial_id_1, trial_id_2, trial_id_3]) + 1
        with pytest.raises(KeyError):
            storage.set_trial_param(non_existent_trial_id, "x", 0.1, distribution_x)


@pytest.mark.parametrize("storage_mode", STORAGE_MODES)
def test_set_trial_values(storage_mode: str) -> None:

    with StorageSupplier(storage_mode) as storage:

        if isinstance(storage, (InMemoryStorage, _CachedStorage)):
            pytest.skip("InMemoryStorage and _CachedStorage does not have set_trial_values()")
            return  # needed for mypy
        # Setup test across multiple studies and trials.
        study_id = storage.create_new_study()
        trial_id_1 = storage.create_new_trial(study_id)
        trial_id_2 = storage.create_new_trial(study_id)
        trial_id_3 = storage.create_new_trial(storage.create_new_study())
        trial_id_4 = storage.create_new_trial(study_id)
        trial_id_5 = storage.create_new_trial(study_id)

        # Test setting new value.
        storage.set_trial_values(trial_id_1, (0.5,))
        storage.set_trial_values(trial_id_3, (float("inf"),))
        storage.set_trial_values(trial_id_4, (0.1, 0.2, 0.3))
        storage.set_trial_values(trial_id_5, [0.1, 0.2, 0.3])

        assert storage.get_trial(trial_id_1).value == 0.5
        assert storage.get_trial(trial_id_2).value is None
        assert storage.get_trial(trial_id_3).value == float("inf")
        assert storage.get_trial(trial_id_4).values == [0.1, 0.2, 0.3]
        assert storage.get_trial(trial_id_5).values == [0.1, 0.2, 0.3]

        # Values can be overwritten.
        storage.set_trial_values(trial_id_1, (0.2,))
        assert storage.get_trial(trial_id_1).value == 0.2

        non_existent_trial_id = max(trial_id_1, trial_id_2, trial_id_3, trial_id_4, trial_id_5) + 1
        with pytest.raises(KeyError):
            storage.set_trial_values(non_existent_trial_id, (1,))

        storage.set_trial_state(trial_id_1, TrialState.COMPLETE)
        # Cannot change values of finished trials.
        with pytest.raises(RuntimeError):
            storage.set_trial_values(trial_id_1, (1,))


@pytest.mark.parametrize("storage_mode", STORAGE_MODES)
def test_set_trial_state_values_for_values(storage_mode: str) -> None:

    with StorageSupplier(storage_mode) as storage:

        # Setup test across multiple studies and trials.
        study_id = storage.create_new_study()
        trial_id_1 = storage.create_new_trial(study_id)
        trial_id_2 = storage.create_new_trial(study_id)
        trial_id_3 = storage.create_new_trial(storage.create_new_study())
        trial_id_4 = storage.create_new_trial(study_id)
        trial_id_5 = storage.create_new_trial(study_id)

        # Test setting new value.
        storage.set_trial_state_values(trial_id_1, state=TrialState.COMPLETE, values=(0.5,))
        storage.set_trial_state_values(
            trial_id_3, state=TrialState.COMPLETE, values=(float("inf"),)
        )
        storage.set_trial_state_values(
            trial_id_4, state=TrialState.WAITING, values=(0.1, 0.2, 0.3)
        )
        storage.set_trial_state_values(
            trial_id_5, state=TrialState.WAITING, values=[0.1, 0.2, 0.3]
        )

        assert storage.get_trial(trial_id_1).value == 0.5
        assert storage.get_trial(trial_id_2).value is None
        assert storage.get_trial(trial_id_3).value == float("inf")
        assert storage.get_trial(trial_id_4).values == [0.1, 0.2, 0.3]
        assert storage.get_trial(trial_id_5).values == [0.1, 0.2, 0.3]

        non_existent_trial_id = max(trial_id_1, trial_id_2, trial_id_3, trial_id_4, trial_id_5) + 1
        with pytest.raises(KeyError):
            storage.set_trial_state_values(
                non_existent_trial_id, state=TrialState.COMPLETE, values=(1,)
            )

        # Cannot change values of finished trials.
        with pytest.raises(RuntimeError):
            storage.set_trial_state_values(trial_id_1, state=TrialState.COMPLETE, values=(1,))


@pytest.mark.parametrize("storage_mode", STORAGE_MODES)
def test_set_trial_intermediate_value(storage_mode: str) -> None:

    with StorageSupplier(storage_mode) as storage:

        # Setup test across multiple studies and trials.
        study_id = storage.create_new_study()
        trial_id_1 = storage.create_new_trial(study_id)
        trial_id_2 = storage.create_new_trial(study_id)
        trial_id_3 = storage.create_new_trial(storage.create_new_study())

        # Test setting new values.
        storage.set_trial_intermediate_value(trial_id_1, 0, 0.3)
        storage.set_trial_intermediate_value(trial_id_1, 2, 0.4)
        storage.set_trial_intermediate_value(trial_id_3, 0, 0.1)
        storage.set_trial_intermediate_value(trial_id_3, 1, 0.4)
        storage.set_trial_intermediate_value(trial_id_3, 2, 0.5)

        assert storage.get_trial(trial_id_1).intermediate_values == {0: 0.3, 2: 0.4}
        assert storage.get_trial(trial_id_2).intermediate_values == {}
        assert storage.get_trial(trial_id_3).intermediate_values == {0: 0.1, 1: 0.4, 2: 0.5}

        # Test setting existing step.
        storage.set_trial_intermediate_value(trial_id_1, 0, 0.2)
        assert storage.get_trial(trial_id_1).intermediate_values == {0: 0.2, 2: 0.4}

        non_existent_trial_id = max(trial_id_1, trial_id_2, trial_id_3) + 1
        with pytest.raises(KeyError):
            storage.set_trial_intermediate_value(non_existent_trial_id, 0, 0.2)

        storage.set_trial_state_values(trial_id_1, state=TrialState.COMPLETE)
        # Cannot change values of finished trials.
        with pytest.raises(RuntimeError):
            storage.set_trial_intermediate_value(trial_id_1, 0, 0.2)


@pytest.mark.parametrize("storage_mode", STORAGE_MODES)
def test_get_trial_user_attrs(storage_mode: str) -> None:

    with StorageSupplier(storage_mode) as storage:
        _, study_to_trials = _setup_studies(storage, n_study=2, n_trial=5, seed=10)
        assert all(
            storage.get_trial_user_attrs(trial_id) == trial.user_attrs
            for trials in study_to_trials.values()
            for trial_id, trial in trials.items()
        )

        non_existent_trial = max(tid for ts in study_to_trials.values() for tid in ts.keys()) + 1
        with pytest.raises(KeyError):
            storage.get_trial_user_attrs(non_existent_trial)


@pytest.mark.parametrize("storage_mode", STORAGE_MODES)
def test_set_trial_user_attr(storage_mode: str) -> None:

    with StorageSupplier(storage_mode) as storage:
        trial_id_1 = storage.create_new_trial(storage.create_new_study())

        def check_set_and_get(trial_id: int, key: str, value: Any) -> None:

            storage.set_trial_user_attr(trial_id, key, value)
            assert storage.get_trial(trial_id).user_attrs[key] == value

        # Test setting value.
        for key, value in EXAMPLE_ATTRS.items():
            check_set_and_get(trial_id_1, key, value)
        assert storage.get_trial(trial_id_1).user_attrs == EXAMPLE_ATTRS

        # Test overwriting value.
        check_set_and_get(trial_id_1, "dataset", "ImageNet")

        # Test another trial.
        trial_id_2 = storage.create_new_trial(storage.create_new_study())
        check_set_and_get(trial_id_2, "baseline_score", 0.001)
        assert len(storage.get_trial(trial_id_2).user_attrs) == 1
        assert storage.get_trial(trial_id_2).user_attrs["baseline_score"] == 0.001

        # Cannot set attributes of non-existent trials.
        non_existent_trial_id = max({trial_id_1, trial_id_2}) + 1
        with pytest.raises(KeyError):
            storage.set_trial_user_attr(non_existent_trial_id, "key", "value")

        # Cannot set attributes of finished trials.
        storage.set_trial_state_values(trial_id_1, state=TrialState.COMPLETE)
        with pytest.raises(RuntimeError):
            storage.set_trial_user_attr(trial_id_1, "key", "value")


@pytest.mark.parametrize("storage_mode", STORAGE_MODES)
def test_get_trial_system_attrs(storage_mode: str) -> None:

    with StorageSupplier(storage_mode) as storage:
        _, study_to_trials = _setup_studies(storage, n_study=2, n_trial=5, seed=10)
        assert all(
            storage.get_trial_system_attrs(trial_id) == trial.system_attrs
            for trials in study_to_trials.values()
            for trial_id, trial in trials.items()
        )

        non_existent_trial = max(tid for ts in study_to_trials.values() for tid in ts.keys()) + 1
        with pytest.raises(KeyError):
            storage.get_trial_system_attrs(non_existent_trial)


@pytest.mark.parametrize("storage_mode", STORAGE_MODES)
def test_set_trial_system_attr(storage_mode: str) -> None:

    with StorageSupplier(storage_mode) as storage:
        study_id = storage.create_new_study()
        trial_id_1 = storage.create_new_trial(study_id)

        def check_set_and_get(trial_id: int, key: str, value: Any) -> None:

            storage.set_trial_system_attr(trial_id, key, value)
            assert storage.get_trial_system_attrs(trial_id)[key] == value

        # Test setting value.
        for key, value in EXAMPLE_ATTRS.items():
            check_set_and_get(trial_id_1, key, value)
        system_attrs = storage.get_trial(trial_id_1).system_attrs
        assert system_attrs == EXAMPLE_ATTRS

        # Test overwriting value.
        check_set_and_get(trial_id_1, "dataset", "ImageNet")

        # Test another trial.
        trial_id_2 = storage.create_new_trial(study_id)
        check_set_and_get(trial_id_2, "baseline_score", 0.001)
        system_attrs = storage.get_trial(trial_id_2).system_attrs
        assert system_attrs == {"baseline_score": 0.001}

        # Cannot set attributes of non-existent trials.
        non_existent_trial_id = max({trial_id_1, trial_id_2}) + 1
        with pytest.raises(KeyError):
            storage.set_trial_system_attr(non_existent_trial_id, "key", "value")

        # Cannot set attributes of finished trials.
        storage.set_trial_state_values(trial_id_1, state=TrialState.COMPLETE)
        with pytest.raises(RuntimeError):
            storage.set_trial_system_attr(trial_id_1, "key", "value")


@pytest.mark.parametrize("storage_mode", STORAGE_MODES)
@pytest.mark.parametrize("include_best_trial", [True, False])
def test_get_all_study_summaries(storage_mode: str, include_best_trial: bool) -> None:

    with StorageSupplier(storage_mode) as storage:
        expected_summaries, _ = _setup_studies(storage, n_study=10, n_trial=10, seed=46)
        summaries = storage.get_all_study_summaries(include_best_trial=include_best_trial)
        assert len(summaries) == len(expected_summaries)
        for _, expected_summary in expected_summaries.items():
            summary: Optional[StudySummary] = None
            for s in summaries:
                if s.study_name == expected_summary.study_name:
                    summary = s
                    break
            assert summary is not None
            assert summary.direction == expected_summary.direction
            assert summary.datetime_start == expected_summary.datetime_start
            assert summary.study_name == expected_summary.study_name
            assert summary.n_trials == expected_summary.n_trials
            assert summary.user_attrs == expected_summary.user_attrs
            assert summary.system_attrs == expected_summary.system_attrs
            if include_best_trial:
                if expected_summary.best_trial is not None:
                    assert summary.best_trial is not None
                    assert summary.best_trial == expected_summary.best_trial
            else:
                assert summary.best_trial is None


@pytest.mark.parametrize("storage_mode", STORAGE_MODES)
def test_get_trial(storage_mode: str) -> None:

    with StorageSupplier(storage_mode) as storage:
        _, study_to_trials = _setup_studies(storage, n_study=2, n_trial=20, seed=47)

        for _, expected_trials in study_to_trials.items():
            for expected_trial in expected_trials.values():
                trial = storage.get_trial(expected_trial._trial_id)
                assert trial == expected_trial

        non_existent_trial_id = (
            max(tid for ts in study_to_trials.values() for tid in ts.keys()) + 1
        )
        with pytest.raises(KeyError):
            storage.get_trial(non_existent_trial_id)


@pytest.mark.parametrize("storage_mode", STORAGE_MODES)
def test_get_all_trials(storage_mode: str) -> None:

    with StorageSupplier(storage_mode) as storage:
        _, study_to_trials = _setup_studies(storage, n_study=2, n_trial=20, seed=48)

        for study_id, expected_trials in study_to_trials.items():
            trials = storage.get_all_trials(study_id)
            for trial in trials:
                expected_trial = expected_trials[trial._trial_id]
                assert trial == expected_trial

        non_existent_study_id = max(study_to_trials.keys()) + 1
        with pytest.raises(KeyError):
            storage.get_all_trials(non_existent_study_id)


@pytest.mark.parametrize("storage_mode", STORAGE_MODES)
def test_get_all_trials_deepcopy_option(storage_mode: str) -> None:

    with StorageSupplier(storage_mode) as storage:
        study_summaries, study_to_trials = _setup_studies(storage, n_study=2, n_trial=5, seed=49)

        for study_id in study_summaries:
            with patch("copy.deepcopy", wraps=copy.deepcopy) as mock_object:
                trials0 = storage.get_all_trials(study_id, deepcopy=True)
                assert mock_object.call_count > 0
                assert len(trials0) == len(study_to_trials[study_id])

            # Check modifying output does not break the internal state of the storage.
            trials0_original = copy.deepcopy(trials0)
            trials0[0].params["x"] = 0.1

            with patch("copy.deepcopy", wraps=copy.deepcopy) as mock_object:
                trials1 = storage.get_all_trials(study_id, deepcopy=False)
                assert mock_object.call_count == 0
                assert trials0_original == trials1


@pytest.mark.parametrize("storage_mode", STORAGE_MODES)
def test_get_all_trials_state_option(storage_mode: str) -> None:

    with StorageSupplier(storage_mode) as storage:
        study_id = storage.create_new_study()
        storage.set_study_directions(study_id, [StudyDirection.MAXIMIZE])
        generator = random.Random(51)

        states = (
            TrialState.COMPLETE,
            TrialState.COMPLETE,
            TrialState.PRUNED,
        )

        for state in states:
            t = _generate_trial(generator)
            t.state = state
            storage.create_new_trial(study_id, template_trial=t)

        trials = storage.get_all_trials(study_id, states=None)
        assert len(trials) == 3

        trials = storage.get_all_trials(study_id, states=(TrialState.COMPLETE,))
        assert len(trials) == 2
        assert all(t.state == TrialState.COMPLETE for t in trials)

        trials = storage.get_all_trials(study_id, states=(TrialState.COMPLETE, TrialState.PRUNED))
        assert len(trials) == 3
        assert all(t.state in (TrialState.COMPLETE, TrialState.PRUNED) for t in trials)

        trials = storage.get_all_trials(study_id, states=())
        assert len(trials) == 0

        other_states = [
            s for s in ALL_STATES if s != TrialState.COMPLETE and s != TrialState.PRUNED
        ]
        for state in other_states:
            trials = storage.get_all_trials(study_id, states=(state,))
            assert len(trials) == 0


@pytest.mark.parametrize("storage_mode", STORAGE_MODES)
def test_get_n_trials(storage_mode: str) -> None:

    with StorageSupplier(storage_mode) as storage:
        study_id_to_summaries, _ = _setup_studies(storage, n_study=2, n_trial=7, seed=50)
        for study_id in study_id_to_summaries:
            assert storage.get_n_trials(study_id) == 7

        non_existent_study_id = max(study_id_to_summaries.keys()) + 1
        with pytest.raises(KeyError):
            assert storage.get_n_trials(non_existent_study_id)


@pytest.mark.parametrize("storage_mode", STORAGE_MODES)
def test_get_n_trials_state_option(storage_mode: str) -> None:

    with StorageSupplier(storage_mode) as storage:
        study_id = storage.create_new_study()
        storage.set_study_directions(study_id, (StudyDirection.MAXIMIZE,))
        generator = random.Random(51)

        states = [
            TrialState.COMPLETE,
            TrialState.COMPLETE,
            TrialState.PRUNED,
        ]

        for s in states:
            t = _generate_trial(generator)
            t.state = s
            storage.create_new_trial(study_id, template_trial=t)

        assert storage.get_n_trials(study_id, TrialState.COMPLETE) == 2
        assert storage.get_n_trials(study_id, TrialState.PRUNED) == 1

        other_states = [
            s for s in ALL_STATES if s != TrialState.COMPLETE and s != TrialState.PRUNED
        ]
        for s in other_states:
            assert storage.get_n_trials(study_id, s) == 0


@pytest.mark.parametrize("storage_mode", STORAGE_MODES)
def test_get_best_trial(storage_mode: str) -> None:

    with StorageSupplier(storage_mode) as storage:
        study_id = storage.create_new_study()
        with pytest.raises(ValueError):
            storage.get_best_trial(study_id)

        with pytest.raises(KeyError):
            storage.get_best_trial(study_id + 1)

        storage.set_study_directions(study_id, (StudyDirection.MAXIMIZE,))
        generator = random.Random(51)
        for i in range(3):
            template_trial = _generate_trial(generator)
            template_trial.state = TrialState.COMPLETE
            template_trial.value = float(i)
            storage.create_new_trial(study_id, template_trial=template_trial)
        assert storage.get_best_trial(study_id).number == i


@pytest.mark.parametrize("storage_mode", ["sqlite", "redis"])
def test_get_trials_excluded_trial_ids(storage_mode: str) -> None:

    with StorageSupplier(storage_mode) as storage:
        assert isinstance(storage, (RDBStorage, RedisStorage))
        study_id = storage.create_new_study()

        storage.create_new_trial(study_id)

        trials = storage._get_trials(study_id, states=None, excluded_trial_ids=set())
        assert len(trials) == 1

        # A large exclusion list used to raise errors. Check that it is not an issue.
        # See https://github.com/optuna/optuna/issues/1457.
        trials = storage._get_trials(study_id, states=None, excluded_trial_ids=set(range(500000)))
        assert len(trials) == 0


def _setup_studies(
    storage: BaseStorage,
    n_study: int,
    n_trial: int,
    seed: int,
    direction: Optional[StudyDirection] = None,
) -> Tuple[Dict[int, StudySummary], Dict[int, Dict[int, FrozenTrial]]]:
    generator = random.Random(seed)
    study_id_to_summary: Dict[int, StudySummary] = {}
    study_id_to_trials: Dict[int, Dict[int, FrozenTrial]] = {}
    for i in range(n_study):
        study_name = "test-study-name-{}".format(i)
        study_id = storage.create_new_study(study_name=study_name)
        if direction is None:
            direction = generator.choice([StudyDirection.MINIMIZE, StudyDirection.MAXIMIZE])
        storage.set_study_directions(study_id, (direction,))
        storage.set_study_user_attr(study_id, "u", i)
        storage.set_study_system_attr(study_id, "s", i)
        best_trial = None
        trials = {}
        datetime_start = None
        for j in range(n_trial):
            trial = _generate_trial(generator)
            trial.number = j
            trial._trial_id = storage.create_new_trial(study_id, trial)
            trials[trial._trial_id] = trial
            if datetime_start is None:
                datetime_start = trial.datetime_start
            else:
                datetime_start = min(datetime_start, trial.datetime_start)
            if trial.state == TrialState.COMPLETE and trial.value is not None:
                if best_trial is None:
                    best_trial = trial
                else:
                    if direction == StudyDirection.MINIMIZE and trial.value < best_trial.value:
                        best_trial = trial
                    elif direction == StudyDirection.MAXIMIZE and best_trial.value < trial.value:
                        best_trial = trial
        study_id_to_trials[study_id] = trials
        study_id_to_summary[study_id] = StudySummary(
            study_name=study_name,
            direction=direction,
            best_trial=best_trial,
            user_attrs={"u": i},
            system_attrs={"s": i},
            n_trials=len(trials),
            datetime_start=datetime_start,
            study_id=study_id,
        )
    return study_id_to_summary, study_id_to_trials


def _generate_trial(generator: random.Random) -> FrozenTrial:
    example_params = {
        "paramA": (generator.uniform(0, 1), FloatDistribution(0, 1)),
        "paramB": (generator.uniform(1, 2), FloatDistribution(1, 2, log=True)),
        "paramC": (
            generator.choice(["CatA", "CatB", "CatC"]),
            CategoricalDistribution(("CatA", "CatB", "CatC")),
        ),
        "paramD": (generator.uniform(-3, 0), FloatDistribution(-3, 0)),
        "paramE": (generator.choice([0.1, 0.2]), CategoricalDistribution((0.1, 0.2))),
    }
    example_attrs = {
        "attrA": "valueA",
        "attrB": 1,
        "attrC": None,
        "attrD": {"baseline_score": 0.001, "tags": ["image", "classification"]},
    }
    state = generator.choice(ALL_STATES)
    params = {}
    distributions = {}
    user_attrs = {}
    system_attrs = {}
    intermediate_values = {}
    for key, (value, dist) in example_params.items():
        if generator.choice([True, False]):
            params[key] = value
            distributions[key] = dist
    for key, value in example_attrs.items():
        if generator.choice([True, False]):
            user_attrs["usr_" + key] = value
        if generator.choice([True, False]):
            system_attrs["sys_" + key] = value
    for i in range(generator.randint(4, 10)):
        if generator.choice([True, False]):
            intermediate_values[i] = generator.uniform(-10, 10)
    return FrozenTrial(
        number=0,  # dummy
        state=state,
        value=generator.uniform(-10, 10),
        datetime_start=datetime.now(),
        datetime_complete=datetime.now() if state.is_finished() else None,
        params=params,
        distributions=distributions,
        user_attrs=user_attrs,
        system_attrs=system_attrs,
        intermediate_values=intermediate_values,
        trial_id=0,  # dummy
    )


@pytest.mark.parametrize("storage_mode", STORAGE_MODES)
def test_get_best_trial_for_multi_objective_optimization(storage_mode: str) -> None:

    with StorageSupplier(storage_mode) as storage:
        study_id = storage.create_new_study()

        storage.set_study_directions(study_id, (StudyDirection.MAXIMIZE, StudyDirection.MINIMIZE))
        generator = random.Random(51)
        for i in range(3):
            template_trial = _generate_trial(generator)
            template_trial.state = TrialState.COMPLETE
            template_trial.values = [i, i + 1]
            storage.create_new_trial(study_id, template_trial=template_trial)
        with pytest.raises(ValueError):
            storage.get_best_trial(study_id)


@pytest.mark.parametrize("storage_mode", STORAGE_MODES)
def test_get_trial_id_from_study_id_trial_number(storage_mode: str) -> None:

    with StorageSupplier(storage_mode) as storage:
        with pytest.raises(KeyError):  # Matching study does not exist.
            storage.get_trial_id_from_study_id_trial_number(study_id=0, trial_number=0)

        study_id = storage.create_new_study()

        with pytest.raises(KeyError):  # Matching trial does not exist.
            storage.get_trial_id_from_study_id_trial_number(study_id, trial_number=0)

        trial_id = storage.create_new_trial(study_id)

        assert trial_id == storage.get_trial_id_from_study_id_trial_number(
            study_id, trial_number=0
        )

        # Trial IDs are globally unique within a storage but numbers are only unique within a
        # study. Create a second study within the same storage.
        study_id = storage.create_new_study()

        trial_id = storage.create_new_trial(study_id)

        assert trial_id == storage.get_trial_id_from_study_id_trial_number(
            study_id, trial_number=0
        )


@pytest.mark.parametrize("storage_mode", STORAGE_MODES_HEARTBEAT)
def test_fail_stale_trials_with_optimize(storage_mode: str) -> None:

    heartbeat_interval = 1
    grace_period = 2

    with StorageSupplier(
        storage_mode, heartbeat_interval=heartbeat_interval, grace_period=grace_period
    ) as storage:
        assert storage.is_heartbeat_enabled()

        study1 = optuna.create_study(storage=storage)
        study2 = optuna.create_study(storage=storage)

        with pytest.warns(UserWarning):
            trial1 = study1.ask()
            trial2 = study2.ask()
        storage.record_heartbeat(trial1._trial_id)
        storage.record_heartbeat(trial2._trial_id)
        time.sleep(grace_period + 1)

        assert study1.trials[0].state is TrialState.RUNNING
        assert study2.trials[0].state is TrialState.RUNNING

        # Exceptions raised in spawned threads are caught by `_TestableThread`.
        with patch("optuna.study._optimize.Thread", _TestableThread):
            study1.optimize(lambda _: 1.0, n_trials=1)

        assert study1.trials[0].state is TrialState.FAIL
        assert study2.trials[0].state is TrialState.RUNNING


@pytest.mark.parametrize("storage_mode", STORAGE_MODES_HEARTBEAT)
def test_invalid_heartbeat_interval_and_grace_period(storage_mode: str) -> None:

    with pytest.raises(ValueError):
        with StorageSupplier(storage_mode, heartbeat_interval=-1):
            pass

    with pytest.raises(ValueError):
        with StorageSupplier(storage_mode, grace_period=-1):
            pass


@pytest.mark.parametrize("storage_mode", STORAGE_MODES_HEARTBEAT)
def test_failed_trial_callback(storage_mode: str) -> None:
    heartbeat_interval = 1
    grace_period = 2

    def _failed_trial_callback(study: Study, trial: FrozenTrial) -> None:
        assert study.system_attrs["test"] == "A"
        assert trial.system_attrs["test"] == "B"

    failed_trial_callback = Mock(wraps=_failed_trial_callback)

    with StorageSupplier(
        storage_mode,
        heartbeat_interval=heartbeat_interval,
        grace_period=grace_period,
        failed_trial_callback=failed_trial_callback,
    ) as storage:
        assert storage.is_heartbeat_enabled()

        study = optuna.create_study(storage=storage)
        study.set_system_attr("test", "A")

        with pytest.warns(UserWarning):
            trial = study.ask()
        trial.set_system_attr("test", "B")
        storage.record_heartbeat(trial._trial_id)
        time.sleep(grace_period + 1)

        # Exceptions raised in spawned threads are caught by `_TestableThread`.
        with patch("optuna.study._optimize.Thread", _TestableThread):
            study.optimize(lambda _: 1.0, n_trials=1)
            failed_trial_callback.assert_called_once()


@pytest.mark.parametrize(
    "storage_mode,max_retry", itertools.product(STORAGE_MODES_HEARTBEAT, [None, 0, 1])
)
def test_retry_failed_trial_callback(storage_mode: str, max_retry: Optional[int]) -> None:
    heartbeat_interval = 1
    grace_period = 2

    with StorageSupplier(
        storage_mode,
        heartbeat_interval=heartbeat_interval,
        grace_period=grace_period,
        failed_trial_callback=RetryFailedTrialCallback(max_retry=max_retry),
    ) as storage:
        assert storage.is_heartbeat_enabled()

        study = optuna.create_study(storage=storage)

        with pytest.warns(UserWarning):
            trial = study.ask()
        trial.suggest_float("_", -1, -1)
        trial.report(0.5, 1)
        storage.record_heartbeat(trial._trial_id)
        time.sleep(grace_period + 1)

        # Exceptions raised in spawned threads are caught by `_TestableThread`.
        with patch("optuna.study._optimize.Thread", _TestableThread):
            study.optimize(lambda _: 1.0, n_trials=1)

        # Test the last trial to see if it was a retry of the first trial or not.
        # Test max_retry=None to see if trial is retried.
        # Test max_retry=0 to see if no trials are retried.
        # Test max_retry=1 to see if trial is retried.
        assert RetryFailedTrialCallback.retried_trial_number(study.trials[1]) == (
            None if max_retry == 0 else 0
        )
        # Test inheritance of trial fields.
        if max_retry != 0:
            assert study.trials[0].params == study.trials[1].params
            assert study.trials[0].distributions == study.trials[1].distributions
            assert study.trials[0].user_attrs == study.trials[1].user_attrs
            # Only `intermediate_values` are not inherited.
            assert study.trials[1].intermediate_values == {}


@pytest.mark.parametrize(
    "storage_mode,max_retry", itertools.product(STORAGE_MODES_HEARTBEAT, [None, 0, 1])
)
def test_retry_failed_trial_callback_intermediate(
    storage_mode: str, max_retry: Optional[int]
) -> None:
    heartbeat_interval = 1
    grace_period = 2

    with StorageSupplier(
        storage_mode,
        heartbeat_interval=heartbeat_interval,
        grace_period=grace_period,
        failed_trial_callback=RetryFailedTrialCallback(
            max_retry=max_retry, inherit_intermediate_values=True
        ),
    ) as storage:
        assert storage.is_heartbeat_enabled()

        study = optuna.create_study(storage=storage)

        trial = study.ask()
        trial.suggest_float("_", -1, -1)
        trial.report(0.5, 1)
        storage.record_heartbeat(trial._trial_id)
        time.sleep(grace_period + 1)

        # Exceptions raised in spawned threads are caught by `_TestableThread`.
        with patch("optuna.study._optimize.Thread", _TestableThread):
            study.optimize(lambda _: 1.0, n_trials=1)

        # Test the last trial to see if it was a retry of the first trial or not.
        # Test max_retry=None to see if trial is retried.
        # Test max_retry=0 to see if no trials are retried.
        # Test max_retry=1 to see if trial is retried.
        assert RetryFailedTrialCallback.retried_trial_number(study.trials[1]) == (
            None if max_retry == 0 else 0
        )
        # Test inheritance of trial fields.
        if max_retry != 0:
            assert study.trials[0].params == study.trials[1].params
            assert study.trials[0].distributions == study.trials[1].distributions
            assert study.trials[0].user_attrs == study.trials[1].user_attrs
            assert study.trials[0].intermediate_values == study.trials[1].intermediate_values


@pytest.mark.parametrize("storage_mode", ["sqlite", "redis"])
@pytest.mark.parametrize("grace_period", [None, 2])
def test_fail_stale_trials(storage_mode: str, grace_period: Optional[int]) -> None:
    heartbeat_interval = 1
    _grace_period = (heartbeat_interval * 2) if grace_period is None else grace_period

    def failed_trial_callback(study: "optuna.Study", trial: FrozenTrial) -> None:
        assert study.system_attrs["test"] == "A"
        assert trial.system_attrs["test"] == "B"

    with StorageSupplier(storage_mode) as storage:
        assert isinstance(storage, (RDBStorage, RedisStorage))
        storage.heartbeat_interval = heartbeat_interval
        storage.grace_period = grace_period
        storage.failed_trial_callback = failed_trial_callback
        study = optuna.create_study(storage=storage)
        study.set_system_attr("test", "A")

        with pytest.warns(UserWarning):
            trial = study.ask()
        trial.set_system_attr("test", "B")
        storage.record_heartbeat(trial._trial_id)
        time.sleep(_grace_period + 1)

        assert study.trials[0].state is TrialState.RUNNING

        optuna.storages.fail_stale_trials(study)

        assert study.trials[0].state is TrialState.FAIL


@pytest.mark.parametrize("storage_mode", ["sqlite", "redis"])
def test_fail_stale_trials_raw(storage_mode: str) -> None:
    heartbeat_interval = 1
    grace_period = 2

    with StorageSupplier(storage_mode) as storage:
        assert isinstance(storage, (RDBStorage, RedisStorage))
        storage.heartbeat_interval = heartbeat_interval
        storage.grace_period = grace_period

        study_id = storage.create_new_study()
        assert storage.fail_stale_trials(study_id) == []


@pytest.mark.parametrize("storage_mode", ["sqlite", "redis"])
def test_get_stale_trial_ids(storage_mode: str) -> None:
    heartbeat_interval = 1
    grace_period = 2

    with StorageSupplier(storage_mode) as storage:
        assert isinstance(storage, (RDBStorage, RedisStorage))
        storage.heartbeat_interval = heartbeat_interval
        storage.grace_period = grace_period
        study = optuna.create_study(storage=storage)

        with pytest.warns(UserWarning):
            trial = study.ask()
        storage.record_heartbeat(trial._trial_id)
        time.sleep(grace_period + 1)
        assert len(storage._get_stale_trial_ids(study._study_id)) == 1
        assert storage._get_stale_trial_ids(study._study_id)[0] == trial._trial_id


@pytest.mark.parametrize("storage_mode", STORAGE_MODES)
def test_read_trials_from_remote_storage(storage_mode: str) -> None:

    with StorageSupplier(storage_mode) as storage:
        with pytest.raises(KeyError):
            storage.read_trials_from_remote_storage(-1)

        study_id = storage.create_new_study()
        storage.read_trials_from_remote_storage(study_id)


<<<<<<< HEAD
@pytest.mark.parametrize("storage_mode", STORAGE_MODES)
def test_report_with_nan(storage_mode: str) -> None:
    def objective(trial: optuna.Trial) -> int:
        trial.report(float(numpy.nan), 1)
        return 1

    with StorageSupplier(storage_mode) as storage:
        study = optuna.create_study(storage=storage)
        study.optimize(objective, n_trials=1)
=======
@pytest.mark.parametrize("storage_mode", STORAGE_MODES_HEARTBEAT)
def test_retry_failed_trial_callback_repetitive_failure(storage_mode: str) -> None:
    heartbeat_interval = 1
    grace_period = 2
    max_retry = 3
    n_trials = 5

    with StorageSupplier(
        storage_mode,
        heartbeat_interval=heartbeat_interval,
        grace_period=grace_period,
        failed_trial_callback=RetryFailedTrialCallback(max_retry=max_retry),
    ) as storage:
        study = optuna.create_study(storage=storage)

        # Make repeatedly failed and retried trials by heartbeat.
        for _ in range(n_trials):
            trial = study.ask()
            storage.record_heartbeat(trial._trial_id)
            time.sleep(grace_period + 1)
            optuna.storages.fail_stale_trials(study)

        trials = study.trials

        assert len(trials) == n_trials + 1

        assert "failed_trial" not in trials[0].system_attrs
        assert "retry_history" not in trials[0].system_attrs

        # The trials 1-3 are retried ones originating from the trial 0.
        assert trials[1].system_attrs["failed_trial"] == 0
        assert trials[1].system_attrs["retry_history"] == [0]

        assert trials[2].system_attrs["failed_trial"] == 0
        assert trials[2].system_attrs["retry_history"] == [0, 1]

        assert trials[3].system_attrs["failed_trial"] == 0
        assert trials[3].system_attrs["retry_history"] == [0, 1, 2]

        # Trials 4 and later are the newly started ones and
        # they are retried after exceeding max_retry.
        assert "failed_trial" not in trials[4].system_attrs
        assert "retry_history" not in trials[4].system_attrs
        assert trials[5].system_attrs["failed_trial"] == 4
        assert trials[5].system_attrs["retry_history"] == [4]


@pytest.mark.parametrize("storage_mode", STORAGE_MODES)
def test_pickle_storage(storage_mode: str) -> None:
    if "redis" in storage_mode:
        pytest.skip("Redis storage is not picklable")

    with StorageSupplier(storage_mode) as storage:
        study_id = storage.create_new_study()
        storage.set_study_system_attr(study_id, "key", "pickle")

        restored_storage = pickle.loads(pickle.dumps(storage))

        storage_system_attrs = storage.get_study_system_attrs(study_id)
        restored_storage_system_attrs = restored_storage.get_study_system_attrs(study_id)
        assert storage_system_attrs == restored_storage_system_attrs == {"key": "pickle"}

        if isinstance(storage, RDBStorage):
            assert storage.url == restored_storage.url
            assert storage.engine_kwargs == restored_storage.engine_kwargs
            assert storage.skip_compatibility_check == restored_storage.skip_compatibility_check
            assert storage.engine != restored_storage.engine
            assert storage.scoped_session != restored_storage.scoped_session
            assert storage._version_manager != restored_storage._version_manager
>>>>>>> 7da69a18
<|MERGE_RESOLUTION|>--- conflicted
+++ resolved
@@ -13,7 +13,6 @@
 from unittest.mock import Mock
 from unittest.mock import patch
 
-import numpy
 import pytest
 
 import optuna
@@ -1442,17 +1441,6 @@
         storage.read_trials_from_remote_storage(study_id)
 
 
-<<<<<<< HEAD
-@pytest.mark.parametrize("storage_mode", STORAGE_MODES)
-def test_report_with_nan(storage_mode: str) -> None:
-    def objective(trial: optuna.Trial) -> int:
-        trial.report(float(numpy.nan), 1)
-        return 1
-
-    with StorageSupplier(storage_mode) as storage:
-        study = optuna.create_study(storage=storage)
-        study.optimize(objective, n_trials=1)
-=======
 @pytest.mark.parametrize("storage_mode", STORAGE_MODES_HEARTBEAT)
 def test_retry_failed_trial_callback_repetitive_failure(storage_mode: str) -> None:
     heartbeat_interval = 1
@@ -1521,5 +1509,4 @@
             assert storage.skip_compatibility_check == restored_storage.skip_compatibility_check
             assert storage.engine != restored_storage.engine
             assert storage.scoped_session != restored_storage.scoped_session
-            assert storage._version_manager != restored_storage._version_manager
->>>>>>> 7da69a18
+            assert storage._version_manager != restored_storage._version_manager