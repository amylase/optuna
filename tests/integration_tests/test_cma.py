--- conflicted
+++ resolved
@@ -12,12 +12,7 @@
 from optuna.distributions import BaseDistribution
 from optuna.distributions import CategoricalDistribution
 from optuna.distributions import FloatDistribution
-<<<<<<< HEAD
-from optuna.distributions import IntLogUniformDistribution
-from optuna.distributions import IntUniformDistribution
-=======
 from optuna.distributions import IntDistribution
->>>>>>> dee665df
 from optuna.integration.cma import _Optimizer
 from optuna.study._study_direction import StudyDirection
 from optuna.testing.distribution import UnsupportedDistribution
@@ -166,15 +161,9 @@
         return {
             "c": CategoricalDistribution(("a", "b")),
             "d": FloatDistribution(-1, 9, step=2),
-<<<<<<< HEAD
-            "i": IntUniformDistribution(-1, 1),
-            "ii": IntUniformDistribution(-1, 3, 2),
-            "il": IntLogUniformDistribution(2, 16),
-=======
             "i": IntDistribution(-1, 1),
             "ii": IntDistribution(-1, 3, step=2),
             "il": IntDistribution(2, 16, log=True),
->>>>>>> dee665df
             "l": FloatDistribution(0.001, 0.1, log=True),
             "u": FloatDistribution(-2, 2),
         }
