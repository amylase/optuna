import os
import sys

import pkg_resources
from setuptools import find_packages
from setuptools import setup

from typing import Dict
from typing import List
from typing import Optional


def get_version() -> str:

    version_filepath = os.path.join(os.path.dirname(__file__), "optuna", "version.py")
    with open(version_filepath) as f:
        for line in f:
            if line.startswith("__version__"):
                return line.strip().split()[-1][1:-1]
    assert False


def get_long_description() -> str:

    readme_filepath = os.path.join(os.path.dirname(__file__), "README.md")
    with open(readme_filepath) as f:
        return f.read()


def get_install_requires() -> List[str]:

    return [
        "alembic",
        "cliff",
        "cmaes>=0.5.1",
        "colorlog",
        "joblib",
        "numpy",
        "scipy!=1.4.0",
        "sqlalchemy>=1.1.0",
        "tqdm",
    ]


def get_tests_require() -> List[str]:

    return get_extras_require()["testing"]


def get_extras_require() -> Dict[str, List[str]]:

    requirements = {
        "checking": ["black", "hacking", "mypy"],
        "codecov": ["codecov", "pytest-cov"],
        "doctest": [
            "cma",
            "pandas",
            "plotly>=4.0.0",
            "scikit-learn>=0.19.0,<0.23.0",
            "scikit-optimize",
            "mlflow",
        ],
        # TODO(hvy): Unpin `sphinx` version after https://github.com/sphinx-doc/sphinx/issues/7807.
        "document": ["sphinx>=3.0.0,!=3.1.0,!=3.1.1", "sphinx_rtd_theme"],
        "example": [
            "catboost",
            "chainer",
            "lightgbm",
            "mlflow",
            "mpi4py",
            "mxnet",
            "nbval",
            "pytorch-ignite",
            "scikit-image",
            "scikit-learn",
            "thop",
            "torch==1.4.0" if sys.platform == "darwin" else "torch==1.4.0+cpu",
            "torchvision==0.5.0" if sys.platform == "darwin" else "torchvision==0.5.0+cpu",
            "xgboost",
        ]
        + (
            ["allennlp<1", "fastai<2", "pytorch_lightning>=0.7.1"]
            if (3, 5) < sys.version_info[:2] < (3, 8)
            else []
        )
        + (["pytorch-lightning>=0.7.2"] if (3, 8) == sys.version_info[:2] else [])
        + (
            ["llvmlite<=0.31.0"] if (3, 5) == sys.version_info[:2] else []
        )  # Newer `llvmlite` is not distributed with wheels for Python 3.5.
        + (
            [
                "dask[dataframe]",
                "dask-ml",
                "keras<2.4.0",
                "tensorflow>=2.0.0",
                "tensorflow-datasets",
            ]
            if sys.version_info[:2] < (3, 8)
            else []
        )
        + (["catalyst"] if (3, 5) < sys.version_info[:2] else []),
        "experimental": ["redis"],
        "testing": [
            # TODO(toshihikoyanase): Remove the version constraint after resolving the issue
            # https://github.com/optuna/optuna/issues/1000.
            "bokeh<2.0.0",
            "chainer>=5.0.0",
            "cma",
            "fakeredis",
            "fanova",
            "lightgbm",
            "mlflow",
            "mpi4py",
            "mxnet",
            "pandas",
            "plotly>=4.0.0",
            "pytest",
            "pytorch-ignite",
            "scikit-learn>=0.19.0,<0.23.0",
            "scikit-optimize",
            "torch==1.4.0" if sys.platform == "darwin" else "torch==1.4.0+cpu",
            "torchvision==0.5.0" if sys.platform == "darwin" else "torchvision==0.5.0+cpu",
            "xgboost",
        ]
        + (
            ["allennlp<1", "fastai<2", "pytorch_lightning>=0.7.1"]
            if (3, 5) < sys.version_info[:2] < (3, 8)
            else []
        )
<<<<<<< HEAD
        + (["catalyst"] if (3, 5) < sys.version_info[:2] else [])
=======
        + (["pytorch-lightning>=0.7.2"] if (3, 8) == sys.version_info[:2] else [])
>>>>>>> f527a32e
        + (
            ["keras<2.4.0", "tensorflow", "tensorflow-datasets"]
            if sys.version_info[:2] < (3, 8)
            else []
        ),
    }

    return requirements


def find_any_distribution(pkgs: List[str]) -> Optional[pkg_resources.Distribution]:

    for pkg in pkgs:
        try:
            return pkg_resources.get_distribution(pkg)
        except pkg_resources.DistributionNotFound:
            pass
    return None


pfnopt_pkg = find_any_distribution(["pfnopt"])
if pfnopt_pkg is not None:
    msg = (
        "We detected that PFNOpt is installed in your environment.\n"
        "PFNOpt has been renamed Optuna. Please uninstall the old\n"
        "PFNOpt in advance (e.g. by executing `$ pip uninstall pfnopt`)."
    )
    print(msg)
    exit(1)

setup(
    name="optuna",
    version=get_version(),
    description="A hyperparameter optimization framework",
    long_description=get_long_description(),
    long_description_content_type="text/markdown",
    author="Takuya Akiba",
    author_email="akiba@preferred.jp",
    url="https://optuna.org/",
    packages=find_packages(),
    package_data={
        "optuna": [
            "storages/_rdb/alembic.ini",
            "storages/_rdb/alembic/*.*",
            "storages/_rdb/alembic/versions/*.*",
        ]
    },
    python_requires=">=3.5",
    install_requires=get_install_requires(),
    tests_require=get_tests_require(),
    extras_require=get_extras_require(),
    entry_points={
        "console_scripts": ["optuna = optuna.cli:main"],
        "optuna.command": [
            "create-study = optuna.cli:_CreateStudy",
            "delete-study = optuna.cli:_DeleteStudy",
            "study set-user-attr = optuna.cli:_StudySetUserAttribute",
            "studies = optuna.cli:_Studies",
            "dashboard = optuna.cli:_Dashboard",
            "study optimize = optuna.cli:_StudyOptimize",
            "storage upgrade = optuna.cli:_StorageUpgrade",
        ],
    },
    classifiers=[
        "Development Status :: 5 - Production/Stable",
        "Intended Audience :: Science/Research",
        "Intended Audience :: Developers",
        "License :: OSI Approved :: MIT License",
        "Programming Language :: Python :: 3",
        "Programming Language :: Python :: 3.5",
        "Programming Language :: Python :: 3.6",
        "Programming Language :: Python :: 3.7",
        "Programming Language :: Python :: 3.8",
        "Programming Language :: Python :: 3 :: Only",
        "Topic :: Scientific/Engineering",
        "Topic :: Scientific/Engineering :: Mathematics",
        "Topic :: Scientific/Engineering :: Artificial Intelligence",
        "Topic :: Software Development",
        "Topic :: Software Development :: Libraries",
        "Topic :: Software Development :: Libraries :: Python Modules",
    ],
)<|MERGE_RESOLUTION|>--- conflicted
+++ resolved
@@ -127,11 +127,8 @@
             if (3, 5) < sys.version_info[:2] < (3, 8)
             else []
         )
-<<<<<<< HEAD
         + (["catalyst"] if (3, 5) < sys.version_info[:2] else [])
-=======
         + (["pytorch-lightning>=0.7.2"] if (3, 8) == sys.version_info[:2] else [])
->>>>>>> f527a32e
         + (
             ["keras<2.4.0", "tensorflow", "tensorflow-datasets"]
             if sys.version_info[:2] < (3, 8)
