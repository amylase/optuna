import os
from typing import Dict
from typing import List

from setuptools import find_packages
from setuptools import setup


def get_version() -> str:

    version_filepath = os.path.join(os.path.dirname(__file__), "optuna", "version.py")
    with open(version_filepath) as f:
        for line in f:
            if line.startswith("__version__"):
                return line.strip().split()[-1][1:-1]
    assert False


def get_long_description() -> str:

    readme_filepath = os.path.join(os.path.dirname(__file__), "README.md")
    with open(readme_filepath) as f:
        return f.read()


def get_install_requires() -> List[str]:

    requirements = [
        "alembic>=1.5.0",
        "cliff",
        "cmaes>=0.8.2",
        "colorlog",
        # TODO(HideakiImamura): remove this after the fix by `cliff` or `stevedore`
        "importlib-metadata<5.0.0",
        "numpy",
        "packaging>=20.0",
        "scipy>=1.7.0",
        "sqlalchemy>=1.3.0",
        "tqdm",
        "PyYAML",  # Only used in `optuna/cli.py`.
    ]
    return requirements


def get_extras_require() -> Dict[str, List[str]]:

    requirements = {
        "benchmark": [
            "asv>=0.5.0",
            "botorch",
            "cma",
            "scikit-optimize",
            "virtualenv",
        ],
        "checking": [
            "black",
            "blackdoc",
            "hacking",
            "isort",
            "mypy",
            "types-PyYAML",
            "types-redis",
            "types-setuptools",
            "typing_extensions>=3.10.0.0",
        ],
        "document": [
            "cma",
            "distributed",
            "fvcore",
            "lightgbm",
            "matplotlib!=3.6.0",
            "mlflow",
            "pandas",
            "pillow",
            "plotly>=4.0.0",  # optuna/visualization.
            "scikit-learn",
            "scikit-optimize",
            "sphinx",
            "sphinx-copybutton",
            "sphinx-gallery",
            "sphinx-plotly-directive",
            "sphinx_rtd_theme",
            "torch==1.11.0",
            "torchaudio==0.11.0",
            "torchvision==0.12.0",
        ],
        "integration": [
            "allennlp>=2.2.0",
            # TODO(c-bata): Remove cached-path after allennllp supports v1.1.3
            "cached-path<=1.1.2",
            "botorch>=0.4.0",
            "catalyst>=21.3",
            "catboost>=0.26",
            "chainer>=5.0.0",
            "cma",
<<<<<<< HEAD
            "distributed",
            "fastai ; python_version>'3.6'",
=======
            "fastai",
>>>>>>> f02f87dd
            "lightgbm",
            "mlflow",
            "mpi4py",
            "mxnet",
            "pandas",
            "pytorch-ignite",
            "pytorch-lightning>=1.5.0",
            "scikit-learn>=0.24.2",
            "scikit-optimize",
            "shap",
            "skorch",
            "tensorflow",
            "tensorflow-datasets",
            "torch==1.11.0",
            "torchaudio==0.11.0",
            "torchvision==0.12.0",
            "wandb",
            "xgboost",
        ],
        "optional": [
            "matplotlib!=3.6.0",  # optuna/visualization/matplotlib
            "pandas",  # optuna/study.py
            "plotly>=4.0.0",  # optuna/visualization.
            "redis",  # optuna/storages/redis.py.
            "scikit-learn>=0.24.2",
            # optuna/visualization/param_importances.py.
        ],
        "test": [
            "codecov",
            "fakeredis[lua]",
            "kaleido",
            "pytest",
        ],
    }

    return requirements


setup(
    name="optuna",
    version=get_version(),
    description="A hyperparameter optimization framework",
    long_description=get_long_description(),
    long_description_content_type="text/markdown",
    author="Takuya Akiba",
    author_email="akiba@preferred.jp",
    url="https://optuna.org/",
    project_urls={
        "Source": "https://github.com/optuna/optuna",
        "Documentation": "https://optuna.readthedocs.io",
        "Bug Tracker": "https://github.com/optuna/optuna/issues",
    },
    packages=find_packages(exclude=("tests", "tests.*", "benchmarks")),
    package_data={
        "optuna": [
            "storages/_rdb/alembic.ini",
            "storages/_rdb/alembic/*.*",
            "storages/_rdb/alembic/versions/*.*",
            "py.typed",
        ]
    },
    python_requires=">=3.7",
    install_requires=get_install_requires(),
    extras_require=get_extras_require(),
    entry_points={
        "console_scripts": ["optuna = optuna.cli:main"],
        "optuna.command": [
            "create-study = optuna.cli:_CreateStudy",
            "delete-study = optuna.cli:_DeleteStudy",
            "study set-user-attr = optuna.cli:_StudySetUserAttribute",
            "studies = optuna.cli:_Studies",
            "trials = optuna.cli:_Trials",
            "best-trial = optuna.cli:_BestTrial",
            "best-trials = optuna.cli:_BestTrials",
            "study optimize = optuna.cli:_StudyOptimize",
            "storage upgrade = optuna.cli:_StorageUpgrade",
            "ask = optuna.cli:_Ask",
            "tell = optuna.cli:_Tell",
        ],
    },
    classifiers=[
        "Development Status :: 5 - Production/Stable",
        "Intended Audience :: Science/Research",
        "Intended Audience :: Developers",
        "License :: OSI Approved :: MIT License",
        "Programming Language :: Python :: 3",
        "Programming Language :: Python :: 3.7",
        "Programming Language :: Python :: 3.8",
        "Programming Language :: Python :: 3.9",
        "Programming Language :: Python :: 3.10",
        "Programming Language :: Python :: 3 :: Only",
        "Topic :: Scientific/Engineering",
        "Topic :: Scientific/Engineering :: Mathematics",
        "Topic :: Scientific/Engineering :: Artificial Intelligence",
        "Topic :: Software Development",
        "Topic :: Software Development :: Libraries",
        "Topic :: Software Development :: Libraries :: Python Modules",
    ],
)<|MERGE_RESOLUTION|>--- conflicted
+++ resolved
@@ -93,12 +93,8 @@
             "catboost>=0.26",
             "chainer>=5.0.0",
             "cma",
-<<<<<<< HEAD
             "distributed",
-            "fastai ; python_version>'3.6'",
-=======
             "fastai",
->>>>>>> f02f87dd
             "lightgbm",
             "mlflow",
             "mpi4py",
