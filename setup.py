import os
import sys

import pkg_resources
from setuptools import find_packages
from setuptools import setup

from typing import Dict
from typing import List
from typing import Optional


def get_version() -> str:

    version_filepath = os.path.join(os.path.dirname(__file__), "optuna", "version.py")
    with open(version_filepath) as f:
        for line in f:
            if line.startswith("__version__"):
                return line.strip().split()[-1][1:-1]
    assert False


def get_long_description() -> str:

    readme_filepath = os.path.join(os.path.dirname(__file__), "README.md")
    with open(readme_filepath) as f:
        return f.read()


def get_install_requires() -> List[str]:

    return [
        "alembic",
        "cliff",
        "cmaes>=0.3.2",
        "colorlog",
        "joblib",
        "numpy",
        "scipy!=1.4.0",
        "sqlalchemy>=1.1.0",
        "tqdm",
    ]


def get_tests_require() -> List[str]:

    return get_extras_require()["testing"]


def get_extras_require() -> Dict[str, List[str]]:

    requirements = {
        "checking": ["black", "hacking", "mypy",],
        "codecov": ["codecov", "pytest-cov",],
        "doctest": [
            "cma",
            "pandas",
            "plotly>=4.0.0",
            "scikit-learn>=0.19.0",
            "scikit-optimize",
            "mlflow",
        ],
        "document": ["sphinx", "sphinx_rtd_theme",],
        "example": [
            "catboost",
            "chainer",
            "lightgbm",
            "mlflow",
            "mpi4py",
            "mxnet",
            "nbval",
            "pytorch-ignite",
            "scikit-image",
            "scikit-learn",
            "torch==1.4.0+cpu",
            "torchvision==0.5.0+cpu",
            "xgboost",
        ]
        + (["allennlp<1", "fastai<2"] if (3, 5) < sys.version_info[:2] < (3, 8) else [])
<<<<<<< HEAD
=======
        + (
            ["llvmlite<=0.31.0"] if (3, 5) == sys.version_info[:2] else []
        )  # Newer `llvmlite` is not distributed with wheels for Python 3.5.
>>>>>>> 552353d2
        + (
            [
                "dask[dataframe]",
                "dask-ml",
                "keras",
                # TODO(toshihikoyanase): Remove the version constraint after resolving the issue
                # https://github.com/optuna/optuna/issues/997.
                "pytorch-lightning<0.7.0",
                "tensorflow>=2.0.0",
                "tensorflow-datasets",
            ]
            if sys.version_info[:2] < (3, 8)
            else []
        ),
        "experimental": ["redis"],
        "testing": [
            # TODO(toshihikoyanase): Remove the version constraint after resolving the issue
            # https://github.com/optuna/optuna/issues/1000.
            "bokeh<2.0.0",
            "chainer>=5.0.0",
            "cma",
            "fakeredis",
            "fanova",
            "lightgbm",
            "mlflow",
            "mpi4py",
            "mxnet",
            "pandas",
            "plotly>=4.0.0",
            "pytest",
            "pytorch-ignite",
            "scikit-learn>=0.19.0",
            "scikit-optimize",
            "torch==1.4.0+cpu",
            "torchvision==0.5.0+cpu",
            "xgboost",
        ]
        + (["allennlp<1", "fastai<2"] if (3, 5) < sys.version_info[:2] < (3, 8) else [])
        + (["fastai<2"] if (3, 5) < sys.version_info[:2] < (3, 8) else [])
        + (
            [
                "keras",
                # TODO(toshihikoyanase): Remove the version constraint after resolving the issue
                # https://github.com/optuna/optuna/issues/997.
                "pytorch-lightning<0.7.0",
                "tensorflow",
                "tensorflow-datasets",
            ]
            if sys.version_info[:2] < (3, 8)
            else []
        ),
    }

    return requirements


def find_any_distribution(pkgs: List[str]) -> Optional[pkg_resources.Distribution]:

    for pkg in pkgs:
        try:
            return pkg_resources.get_distribution(pkg)
        except pkg_resources.DistributionNotFound:
            pass
    return None


pfnopt_pkg = find_any_distribution(["pfnopt"])
if pfnopt_pkg is not None:
    msg = (
        "We detected that PFNOpt is installed in your environment.\n"
        "PFNOpt has been renamed Optuna. Please uninstall the old\n"
        "PFNOpt in advance (e.g. by executing `$ pip uninstall pfnopt`)."
    )
    print(msg)
    exit(1)

setup(
    name="optuna",
    version=get_version(),
    description="A hyperparameter optimization framework",
    long_description=get_long_description(),
    long_description_content_type="text/markdown",
    author="Takuya Akiba",
    author_email="akiba@preferred.jp",
    url="https://optuna.org/",
    packages=find_packages(),
    package_data={
        "optuna": [
            "storages/rdb/alembic.ini",
            "storages/rdb/alembic/*.*",
            "storages/rdb/alembic/versions/*.*",
        ]
    },
    install_requires=get_install_requires(),
    tests_require=get_tests_require(),
    extras_require=get_extras_require(),
    entry_points={
        "console_scripts": ["optuna = optuna.cli:main"],
        "optuna.command": [
            "create-study = optuna.cli:_CreateStudy",
            "delete-study = optuna.cli:_DeleteStudy",
            "study set-user-attr = optuna.cli:_StudySetUserAttribute",
            "studies = optuna.cli:_Studies",
            "dashboard = optuna.cli:_Dashboard",
            "study optimize = optuna.cli:_StudyOptimize",
            "storage upgrade = optuna.cli:_StorageUpgrade",
        ],
    },
)<|MERGE_RESOLUTION|>--- conflicted
+++ resolved
@@ -77,12 +77,9 @@
             "xgboost",
         ]
         + (["allennlp<1", "fastai<2"] if (3, 5) < sys.version_info[:2] < (3, 8) else [])
-<<<<<<< HEAD
-=======
         + (
             ["llvmlite<=0.31.0"] if (3, 5) == sys.version_info[:2] else []
         )  # Newer `llvmlite` is not distributed with wheels for Python 3.5.
->>>>>>> 552353d2
         + (
             [
                 "dask[dataframe]",
