version: 2

workflows:
  version: 2
  commit-build:
    jobs:
      - document
      - tests-rdbstorage

jobs:

  document:
    docker:
      - image: readthedocs/build:latest
    steps:
      - checkout

      - run: &checkout-merge-master
          name: checkout-merge-master
          command: |
            set -ex
            if [[ -n "${CIRCLE_PR_NUMBER}" ]]; then
                FETCH_REFS="${FETCH_REFS} +refs/pull/${CIRCLE_PR_NUMBER}/merge:pr/${CIRCLE_PR_NUMBER}/merge"
                git fetch -u origin ${FETCH_REFS}
                git checkout "pr/${CIRCLE_PR_NUMBER}/merge"
            fi

      - run:
          name: install
          command: |
            python -m venv venv || virtualenv venv --python=python3.8
            . venv/bin/activate
            pip install -U pip
            pip install --progress-bar off .[document]

      - run:
          name: build
          command: |
            . venv/bin/activate
            cd docs
            make html

      - store_artifacts:
          path: ./docs/build/html

  # Unit tests

  tests-rdbstorage:
    docker:
      - image: circleci/python:3.7
      - image: circleci/mysql:5.7
        environment:
          MYSQL_DATABASE: optunatest
          MYSQL_USER: user
          MYSQL_PASSWORD: test
      - image: circleci/postgres:10.1-alpine
        environment:
          POSTGRES_USER: user
          POSTGRES_DB: optunatest
          POSTGRES_PASSWORD: test
    steps:
      - checkout

      - run: *checkout-merge-master

      - run: &install
          name: install
          command: |
            sudo apt-get update
            sudo apt-get -y install openmpi-bin libopenmpi-dev

            python -m venv venv || virtualenv venv
            . venv/bin/activate
            pip install -U pip
            pip install --progress-bar off -U setuptools
            python setup.py sdist

            # Install minimal dependencies and confirm that `import optuna` is successful.
            pip install --progress-bar off $(ls dist/*.tar.gz)
            python -c 'import optuna'

            # Install all dependencies needed for testing.
            pip install --progress-bar off $(ls dist/*.tar.gz)[testing] -f https://download.pytorch.org/whl/torch_stable.html

<<<<<<< HEAD
      - run:
          name: install-codecov
          command: |
            . venv/bin/activate
            pip install --progress-bar off .[codecov]

      - run: &tests
          name: tests
          command: |
            . venv/bin/activate
            pytest --cov=optuna tests
          environment:
            OMP_NUM_THREADS: 1

      - run: &tests-mn
          name: tests-mn
          command: |
            . venv/bin/activate
            mpirun -n 2 -- pytest tests/integration_tests/test_chainermn.py
          environment:
            OMP_NUM_THREADS: 1

      - run:
          name: codecov
          command: |
            . venv/bin/activate
            codecov
          environment:
            OMP_NUM_THREADS: 1

  tests-python38:
    docker:
      - image: circleci/python:3.8
      - image: circleci/redis:5.0.7
    steps:
      - checkout

      - run: *checkout-merge-master

      - run: *install

      - run:
          <<: *tests
          command: |
            . venv/bin/activate
            pytest tests --ignore tests/integration_tests/allennlp_tests/test_allennlp.py

      - run: *tests-mn

  tests-python36:
    docker:
      - image: circleci/python:3.6
      - image: circleci/redis:5.0.7
    steps:
      - checkout

      - run: *checkout-merge-master

      - run: *install

      - run:
          <<: *tests
          command: |
            . venv/bin/activate
            pytest tests

      - run: *tests-mn

  tests-rdbstorage:
    docker:
      - image: circleci/python:3.7
      - image: circleci/mysql:5.7
        environment:
          MYSQL_DATABASE: optunatest
          MYSQL_USER: user
          MYSQL_PASSWORD: test
      - image: circleci/postgres:10.1-alpine
        environment:
          POSTGRES_USER: user
          POSTGRES_DB: optunatest
          POSTGRES_PASSWORD: test
    steps:
      - checkout

      - run: *checkout-merge-master

      - run: *install

=======
>>>>>>> b4472c63
      - run: &install-rdb-bindings
          name: install-rdb-bindings
          command: |
            . venv/bin/activate
            pip install --progress-bar off PyMySQL cryptography psycopg2-binary

      - run: &tests-mysql
          name: tests-mysql
          command: |
            . venv/bin/activate
            pytest tests/storages_tests/rdb_tests/test_with_server.py
          environment:
            OMP_NUM_THREADS: 1
            TEST_DB_URL: mysql+pymysql://user:test@127.0.0.1/optunatest

      - run: &tests-postgresql
          name: tests-postgresql
          command: |
            . venv/bin/activate
            pytest tests/storages_tests/rdb_tests/test_with_server.py
          environment:
            OMP_NUM_THREADS: 1
            TEST_DB_URL: postgresql+psycopg2://user:test@127.0.0.1/optunatest<|MERGE_RESOLUTION|>--- conflicted
+++ resolved
@@ -82,97 +82,6 @@
             # Install all dependencies needed for testing.
             pip install --progress-bar off $(ls dist/*.tar.gz)[testing] -f https://download.pytorch.org/whl/torch_stable.html
 
-<<<<<<< HEAD
-      - run:
-          name: install-codecov
-          command: |
-            . venv/bin/activate
-            pip install --progress-bar off .[codecov]
-
-      - run: &tests
-          name: tests
-          command: |
-            . venv/bin/activate
-            pytest --cov=optuna tests
-          environment:
-            OMP_NUM_THREADS: 1
-
-      - run: &tests-mn
-          name: tests-mn
-          command: |
-            . venv/bin/activate
-            mpirun -n 2 -- pytest tests/integration_tests/test_chainermn.py
-          environment:
-            OMP_NUM_THREADS: 1
-
-      - run:
-          name: codecov
-          command: |
-            . venv/bin/activate
-            codecov
-          environment:
-            OMP_NUM_THREADS: 1
-
-  tests-python38:
-    docker:
-      - image: circleci/python:3.8
-      - image: circleci/redis:5.0.7
-    steps:
-      - checkout
-
-      - run: *checkout-merge-master
-
-      - run: *install
-
-      - run:
-          <<: *tests
-          command: |
-            . venv/bin/activate
-            pytest tests --ignore tests/integration_tests/allennlp_tests/test_allennlp.py
-
-      - run: *tests-mn
-
-  tests-python36:
-    docker:
-      - image: circleci/python:3.6
-      - image: circleci/redis:5.0.7
-    steps:
-      - checkout
-
-      - run: *checkout-merge-master
-
-      - run: *install
-
-      - run:
-          <<: *tests
-          command: |
-            . venv/bin/activate
-            pytest tests
-
-      - run: *tests-mn
-
-  tests-rdbstorage:
-    docker:
-      - image: circleci/python:3.7
-      - image: circleci/mysql:5.7
-        environment:
-          MYSQL_DATABASE: optunatest
-          MYSQL_USER: user
-          MYSQL_PASSWORD: test
-      - image: circleci/postgres:10.1-alpine
-        environment:
-          POSTGRES_USER: user
-          POSTGRES_DB: optunatest
-          POSTGRES_PASSWORD: test
-    steps:
-      - checkout
-
-      - run: *checkout-merge-master
-
-      - run: *install
-
-=======
->>>>>>> b4472c63
       - run: &install-rdb-bindings
           name: install-rdb-bindings
           command: |
